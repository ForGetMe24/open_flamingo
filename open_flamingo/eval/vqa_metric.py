import copy
import datetime
import json
import os
import random
import re
import sys

# Interface for accessing the VQA dataset.

# This code is based on the code written by Tsung-Yi Lin for MSCOCO Python API available at the following link:
# (https://github.com/pdollar/coco/blob/master/PythonAPI/pycocotools/coco.py).

# The following functions are defined:
#  VQA        - VQA class that loads VQA annotation file and prepares data structures.
#  getQuesIds - Get question ids that satisfy given filter conditions.
#  getImgIds  - Get image ids that satisfy given filter conditions.
#  loadQA     - Load questions and answers with the specified question ids.
#  showQA     - Display the specified questions and answers.
#  loadRes    - Load result file and create result object.

# Help on each function can be accessed by: "help(COCO.function)"


class VQA:
    def __init__(self, annotation_file=None, question_file=None):
        """
        Constructor of VQA helper class for reading and visualizing questions and answers.
        :param annotation_file (str): location of VQA annotation file
        :return:
        """
        # load dataset
        self.dataset = {}
        self.questions = {}
        self.qa = {}
        self.qqa = {}
        self.imgToQA = {}
        if not annotation_file == None and not question_file == None:
            print("loading VQA annotations and questions into memory...")
            time_t = datetime.datetime.utcnow()
            dataset = json.load(open(annotation_file, "r"))
            questions = json.load(open(question_file, "r"))
            print(datetime.datetime.utcnow() - time_t)
            self.dataset = dataset
            self.questions = questions
            self.createIndex()

    def createIndex(self):
        # create index
        print("creating index...")
        imgToQA = {ann["image_id"]: [] for ann in self.dataset["annotations"]}
        qa = {ann["question_id"]: [] for ann in self.dataset["annotations"]}
        qqa = {ann["question_id"]: [] for ann in self.dataset["annotations"]}
        for ann in self.dataset["annotations"]:
            imgToQA[ann["image_id"]] += [ann]
            qa[ann["question_id"]] = ann
        for ques in self.questions["questions"]:
            qqa[ques["question_id"]] = ques
        print("index created!")

        # create class members
        self.qa = qa
        self.qqa = qqa
        self.imgToQA = imgToQA

    def info(self):
        """
        Print information about the VQA annotation file.
        :return:
        """
        for key, value in self.dataset["info"].items():
            print("%s: %s" % (key, value))

    def getQuesIds(self, imgIds=[], quesTypes=[], ansTypes=[]):
        """
        Get question ids that satisfy given filter conditions. default skips that filter
        :param 	imgIds    (int array)   : get question ids for given imgs
                        quesTypes (str array)   : get question ids for given question types
                        ansTypes  (str array)   : get question ids for given answer types
        :return:    ids   (int array)   : integer array of question ids
        """
        imgIds = imgIds if type(imgIds) == list else [imgIds]
        quesTypes = quesTypes if type(quesTypes) == list else [quesTypes]
        ansTypes = ansTypes if type(ansTypes) == list else [ansTypes]

        if len(imgIds) == len(quesTypes) == len(ansTypes) == 0:
            anns = self.dataset["annotations"]
        else:
            if not len(imgIds) == 0:
                anns = sum(
                    [self.imgToQA[imgId] for imgId in imgIds if imgId in self.imgToQA],
                    [],
                )
            else:
                anns = self.dataset["annotations"]
            anns = (
                anns
                if len(quesTypes) == 0
                else [ann for ann in anns if ann["question_type"] in quesTypes]
            )
            anns = (
                anns
                if len(ansTypes) == 0
                else [ann for ann in anns if ann["answer_type"] in ansTypes]
            )
        ids = [ann["question_id"] for ann in anns]
        return ids

    def getImgIds(self, quesIds=[], quesTypes=[], ansTypes=[]):
        """
         Get image ids that satisfy given filter conditions. default skips that filter
         :param quesIds   (int array)   : get image ids for given question ids
        quesTypes (str array)   : get image ids for given question types
        ansTypes  (str array)   : get image ids for given answer types
         :return: ids     (int array)   : integer array of image ids
        """
        quesIds = quesIds if type(quesIds) == list else [quesIds]
        quesTypes = quesTypes if type(quesTypes) == list else [quesTypes]
        ansTypes = ansTypes if type(ansTypes) == list else [ansTypes]

        if len(quesIds) == len(quesTypes) == len(ansTypes) == 0:
            anns = self.dataset["annotations"]
        else:
            if not len(quesIds) == 0:
                anns = sum(
                    [self.qa[quesId] for quesId in quesIds if quesId in self.qa], []
                )
            else:
                anns = self.dataset["annotations"]
            anns = (
                anns
                if len(quesTypes) == 0
                else [ann for ann in anns if ann["question_type"] in quesTypes]
            )
            anns = (
                anns
                if len(ansTypes) == 0
                else [ann for ann in anns if ann["answer_type"] in ansTypes]
            )
        ids = [ann["image_id"] for ann in anns]
        return ids

    def loadQA(self, ids=[]):
        """
        Load questions and answers with the specified question ids.
        :param ids (int array)       : integer ids specifying question ids
        :return: qa (object array)   : loaded qa objects
        """
        if type(ids) == list:
            return [self.qa[id] for id in ids]
        elif type(ids) == int:
            return [self.qa[ids]]

    def showQA(self, anns):
        """
        Display the specified annotations.
        :param anns (array of object): annotations to display
        :return: None
        """
        if len(anns) == 0:
            return 0
        for ann in anns:
            quesId = ann["question_id"]
            print("Question: %s" % (self.qqa[quesId]["question"]))
            for ans in ann["answers"]:
                print("Answer %d: %s" % (ans["answer_id"], ans["answer"]))

    def loadRes(self, resFile, quesFile):
        """
        Load result file and return a result object.
        :param   resFile (str)     : file name of result file
        :return: res (obj)         : result api object
        """
        res = VQA()
        res.questions = json.load(open(quesFile))
        res.dataset["info"] = copy.deepcopy(self.questions["info"])
        res.dataset["task_type"] = copy.deepcopy(self.questions["task_type"])
        res.dataset["data_type"] = copy.deepcopy(self.questions["data_type"])
        res.dataset["data_subtype"] = copy.deepcopy(self.questions["data_subtype"])
        res.dataset["license"] = copy.deepcopy(self.questions["license"])

        print("Loading and preparing results...     ")
        time_t = datetime.datetime.utcnow()
        anns = json.load(open(resFile))
        assert type(anns) == list, "results is not an array of objects"
        annsQuesIds = [ann["question_id"] for ann in anns]
        # print set of question ids that do not have corresponding annotations

        # assert set(annsQuesIds) == set(self.getQuesIds()), \
        # 'Results do not correspond to current VQA set. Either the results do not have predictions for all question ids in annotation file or there is atleast one question id that does not belong to the question ids in the annotation file.'
        for ann in anns:
            quesId = ann["question_id"]
            if res.dataset["task_type"] == "Multiple Choice":
                assert (
                    ann["answer"] in self.qqa[quesId]["multiple_choices"]
                ), "predicted answer is not one of the multiple choices"
            qaAnn = self.qa[quesId]
            ann["image_id"] = qaAnn["image_id"]
            ann["question_type"] = qaAnn["question_type"]
            if "answer_type" in ann:
                ann["answer_type"] = qaAnn["answer_type"]
        print(
            "DONE (t=%0.2fs)" % ((datetime.datetime.utcnow() - time_t).total_seconds())
        )

        res.dataset["annotations"] = anns
        res.createIndex()
        return res


class VQAEval:
    def __init__(self, vqa, vqaRes, n=2):
        self.n = n
        self.accuracy = {}
        self.evalQA = {}
        self.evalQuesType = {}
        self.evalAnsType = {}
        self.vqa = vqa
        self.vqaRes = vqaRes
        self.params = {"question_id": vqaRes.getQuesIds()}
        self.contractions = {
            "aint": "ain't",
            "arent": "aren't",
            "cant": "can't",
            "couldve": "could've",
            "couldnt": "couldn't",
            "couldn'tve": "couldn't've",
            "couldnt've": "couldn't've",
            "didnt": "didn't",
            "doesnt": "doesn't",
            "dont": "don't",
            "hadnt": "hadn't",
            "hadnt've": "hadn't've",
            "hadn'tve": "hadn't've",
            "hasnt": "hasn't",
            "havent": "haven't",
            "hed": "he'd",
            "hed've": "he'd've",
            "he'dve": "he'd've",
            "hes": "he's",
            "howd": "how'd",
            "howll": "how'll",
            "hows": "how's",
            "Id've": "I'd've",
            "I'dve": "I'd've",
            "Im": "I'm",
            "Ive": "I've",
            "isnt": "isn't",
            "itd": "it'd",
            "itd've": "it'd've",
            "it'dve": "it'd've",
            "itll": "it'll",
            "let's": "let's",
            "maam": "ma'am",
            "mightnt": "mightn't",
            "mightnt've": "mightn't've",
            "mightn'tve": "mightn't've",
            "mightve": "might've",
            "mustnt": "mustn't",
            "mustve": "must've",
            "neednt": "needn't",
            "notve": "not've",
            "oclock": "o'clock",
            "oughtnt": "oughtn't",
            "ow's'at": "'ow's'at",
            "'ows'at": "'ow's'at",
            "'ow'sat": "'ow's'at",
            "shant": "shan't",
            "shed've": "she'd've",
            "she'dve": "she'd've",
            "she's": "she's",
            "shouldve": "should've",
            "shouldnt": "shouldn't",
            "shouldnt've": "shouldn't've",
            "shouldn'tve": "shouldn't've",
            "somebody'd": "somebodyd",
            "somebodyd've": "somebody'd've",
            "somebody'dve": "somebody'd've",
            "somebodyll": "somebody'll",
            "somebodys": "somebody's",
            "someoned": "someone'd",
            "someoned've": "someone'd've",
            "someone'dve": "someone'd've",
            "someonell": "someone'll",
            "someones": "someone's",
            "somethingd": "something'd",
            "somethingd've": "something'd've",
            "something'dve": "something'd've",
            "somethingll": "something'll",
            "thats": "that's",
            "thered": "there'd",
            "thered've": "there'd've",
            "there'dve": "there'd've",
            "therere": "there're",
            "theres": "there's",
            "theyd": "they'd",
            "theyd've": "they'd've",
            "they'dve": "they'd've",
            "theyll": "they'll",
            "theyre": "they're",
            "theyve": "they've",
            "twas": "'twas",
            "wasnt": "wasn't",
            "wed've": "we'd've",
            "we'dve": "we'd've",
            "weve": "we've",
            "werent": "weren't",
            "whatll": "what'll",
            "whatre": "what're",
            "whats": "what's",
            "whatve": "what've",
            "whens": "when's",
            "whered": "where'd",
            "wheres": "where's",
            "whereve": "where've",
            "whod": "who'd",
            "whod've": "who'd've",
            "who'dve": "who'd've",
            "wholl": "who'll",
            "whos": "who's",
            "whove": "who've",
            "whyll": "why'll",
            "whyre": "why're",
            "whys": "why's",
            "wont": "won't",
            "wouldve": "would've",
            "wouldnt": "wouldn't",
            "wouldnt've": "wouldn't've",
            "wouldn'tve": "wouldn't've",
            "yall": "y'all",
            "yall'll": "y'all'll",
            "y'allll": "y'all'll",
            "yall'd've": "y'all'd've",
            "y'alld've": "y'all'd've",
            "y'all'dve": "y'all'd've",
            "youd": "you'd",
            "youd've": "you'd've",
            "you'dve": "you'd've",
            "youll": "you'll",
            "youre": "you're",
            "youve": "you've",
        }
        self.manualMap = {
            "none": "0",
            "zero": "0",
            "one": "1",
            "two": "2",
            "three": "3",
            "four": "4",
            "five": "5",
            "six": "6",
            "seven": "7",
            "eight": "8",
            "nine": "9",
            "ten": "10",
        }
        self.articles = ["a", "an", "the"]

        self.periodStrip = re.compile("(?!<=\d)(\.)(?!\d)")
        self.commaStrip = re.compile("(\d)(\,)(\d)")
        self.punct = [
            ";",
            r"/",
            "[",
            "]",
            '"',
            "{",
            "}",
            "(",
            ")",
            "=",
            "+",
            "\\",
            "_",
            "-",
            ">",
            "<",
            "@",
            "`",
            ",",
            "?",
            "!",
        ]

    def evaluate(self, quesIds=None):
        if quesIds == None:
            quesIds = [quesId for quesId in self.params["question_id"]]
        gts = {}
        res = {}
        for quesId in quesIds:
            gts[quesId] = self.vqa.qa[quesId]
            res[quesId] = self.vqaRes.qa[quesId]

        # =================================================
        # Compute accuracy
        # =================================================
        accQA = []
        accQuesType = {}
        accAnsType = {}
        print("computing accuracy")
        step = 0
        for quesId in quesIds:
            for ansDic in gts[quesId]["answers"]:
                ansDic["answer"] = ansDic["answer"].replace("\n", " ")
                ansDic["answer"] = ansDic["answer"].replace("\t", " ")
                ansDic["answer"] = ansDic["answer"].strip()
            resAns = res[quesId]["answer"]
            resAns = resAns.replace("\n", " ")
            resAns = resAns.replace("\t", " ")
            resAns = resAns.strip()
            resAns = self.processPunctuation(resAns)
            resAns = self.processDigitArticle(resAns)
            gtAcc = []

            for ansDic in gts[quesId]["answers"]:
                ansDic["answer"] = self.processPunctuation(ansDic["answer"])
                ansDic["answer"] = self.processDigitArticle(ansDic["answer"])

            for gtAnsDatum in gts[quesId]["answers"]:
                otherGTAns = [
                    item for item in gts[quesId]["answers"] if item != gtAnsDatum
                ]
                matchingAns = [item for item in otherGTAns if item["answer"] == resAns]
                acc = min(1, float(len(matchingAns)) / 3)
                gtAcc.append(acc)
            quesType = gts[quesId]["question_type"]
            ansType = (
                gts[quesId]["answer_type"] if "answer_type" in gts[quesId] else "other"
            )
            avgGTAcc = float(sum(gtAcc)) / len(gtAcc)
            accQA.append(avgGTAcc)
            if quesType not in accQuesType:
                accQuesType[quesType] = []
            accQuesType[quesType].append(avgGTAcc)
            if ansType not in accAnsType:
                accAnsType[ansType] = []
            accAnsType[ansType].append(avgGTAcc)
            self.setEvalQA(quesId, avgGTAcc)
            self.setEvalQuesType(quesId, quesType, avgGTAcc)
            self.setEvalAnsType(quesId, ansType, avgGTAcc)
            if step % 100 == 0:
                self.updateProgress(step / float(len(quesIds)))
            step = step + 1

        self.setAccuracy(accQA, accQuesType, accAnsType)
        print("Done computing accuracy")

    def processPunctuation(self, inText):
        outText = inText
        for p in self.punct:
            if (p + " " in inText or " " + p in inText) or (
                re.search(self.commaStrip, inText) != None
            ):
                outText = outText.replace(p, "")
            else:
                outText = outText.replace(p, " ")
        outText = self.periodStrip.sub("", outText, re.UNICODE)
        return outText

    def processDigitArticle(self, inText):
        outText = []
        tempText = inText.lower().split()
        for word in tempText:
            word = self.manualMap.setdefault(word, word)
            if word not in self.articles:
                outText.append(word)
            else:
                pass
        for wordId, word in enumerate(outText):
            if word in self.contractions:
                outText[wordId] = self.contractions[word]
        outText = " ".join(outText)
        return outText

    def setAccuracy(self, accQA, accQuesType, accAnsType):
        self.accuracy["overall"] = round(100 * float(sum(accQA)) / len(accQA), self.n)
        self.accuracy["perQuestionType"] = {
            quesType: round(
                100 * float(sum(accQuesType[quesType])) / len(accQuesType[quesType]),
                self.n,
            )
            for quesType in accQuesType
        }
        self.accuracy["perAnswerType"] = {
            ansType: round(
                100 * float(sum(accAnsType[ansType])) / len(accAnsType[ansType]), self.n
            )
            for ansType in accAnsType
        }

    def setEvalQA(self, quesId, acc):
        self.evalQA[quesId] = round(100 * acc, self.n)

    def setEvalQuesType(self, quesId, quesType, acc):
        if quesType not in self.evalQuesType:
            self.evalQuesType[quesType] = {}
        self.evalQuesType[quesType][quesId] = round(100 * acc, self.n)

    def setEvalAnsType(self, quesId, ansType, acc):
        if ansType not in self.evalAnsType:
            self.evalAnsType[ansType] = {}
        self.evalAnsType[ansType][quesId] = round(100 * acc, self.n)

    def updateProgress(self, progress):
        barLength = 20
        status = ""
        if isinstance(progress, int):
            progress = float(progress)
        if not isinstance(progress, float):
            progress = 0
            status = "error: progress var must be float\r\n"
        if progress < 0:
            progress = 0
            status = "Halt...\r\n"
        if progress >= 1:
            progress = 1
            status = "Done...\r\n"
        block = int(round(barLength * progress))
        text = "\rFinshed Percent: [{0}] {1}% {2}".format(
            "#" * block + "-" * (barLength - block), int(progress * 100), status
        )
        sys.stdout.write(text)
        sys.stdout.flush()


def compute_vqa_accuracy(result_json_path, question_json_path, annotation_json_path):
    """Compute the VQA accuracy metric.

    Args:
        predictions (List): list of predictions
        ground_truth (List[List]): list of all possible ground truth answers

    Returns:
        float: VQA accuracy
    """
    # coding: utf-8
    # dataDir = data_dir

    # set up file names and paths
    # versionType = 'v2_'  # this should be '' when using VQA v2.0 dataset
    # 'OpenEnded' only for v2.0. 'OpenEnded' or 'MultipleChoice' for v1.0
    # taskType = 'OpenEnded'
    # 'mscoco' only for v1.0. 'mscoco' for real and 'abstract_v002' for abstract for v1.0.
    # dataType = 'mscoco'
    # dataSubType = 'train2014'
    # annFile = '%s/%s%s_%s_annotations.json' % (
    # dataDir, versionType, dataType, dataSubType)
    # quesFile = '%s/%s%s_%s_%s_questions.json' % (
    # dataDir, versionType, taskType, dataType, dataSubType)
    # imgDir = '%s/%s/%s/' % (dataDir, dataType, dataSubType)
    # resultType = res_file_name
    # fileTypes = ['results', 'accuracy',
    #              'evalQA', 'evalQuesType', 'evalAnsType']

    # An example result json file has been provided in './Results' folder.

    # [resFile, accuracyFile, evalQAFile, evalQuesTypeFile, evalAnsTypeFile] = ['%s/%s%s_%s_%s_%s_%s.json' % (dataDir, versionType, taskType, dataType, dataSubType,
    # resultType, fileType) for fileType in fileTypes]

    # create vqa object and vqaRes object
    vqa = VQA(annotation_json_path, question_json_path)
    vqaRes = vqa.loadRes(result_json_path, question_json_path)

    # create vqaEval object by taking vqa and vqaRes
    # n is precision of accuracy (number of places after decimal), default is 2
    vqaEval = VQAEval(vqa, vqaRes, n=2)

    # evaluate results
    """
    If you have a list of question ids on which you would like to evaluate your results, pass it as a list to below function
    By default it uses all the question ids in annotation file
    """
    vqaEval.evaluate()

    return vqaEval.accuracy["overall"]


def postprocess_vqa_generation(predictions):
<<<<<<< HEAD
    answer = re.split("Question|Answer|Short", predictions, 1)[0]
    answer = re.split(", ", answer, 1)[0]
    return answer
=======
    return re.split("Question|Answer|Short", predictions, 1)[0]
>>>>>>> 2aeff039
<|MERGE_RESOLUTION|>--- conflicted
+++ resolved
@@ -576,10 +576,6 @@
 
 
 def postprocess_vqa_generation(predictions):
-<<<<<<< HEAD
     answer = re.split("Question|Answer|Short", predictions, 1)[0]
     answer = re.split(", ", answer, 1)[0]
-    return answer
-=======
-    return re.split("Question|Answer|Short", predictions, 1)[0]
->>>>>>> 2aeff039
+    return answer