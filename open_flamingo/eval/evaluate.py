import argparse
import importlib
import json
import os
import random
import uuid
from collections import defaultdict

from einops import repeat
import more_itertools
import numpy as np
import torch
from sklearn.metrics import roc_auc_score

from coco_metric import compute_cider, postprocess_captioning_generation
from eval_datasets import (
    CaptionDataset,
    VQADataset,
    ImageNetDataset,
    HatefulMemesDataset,
<<<<<<< HEAD
    ScienceQADataset,
    IconQADataset,
    VSRDataset,
    NoCapsDataset
=======
>>>>>>> ba25a2cd
)
from tqdm import tqdm


from eval_datasets import VQADataset, ImageNetDataset
<<<<<<< HEAD
from open_flamingo.eval.classification_utils import (
=======
from classification_utils import (
>>>>>>> ba25a2cd
    IMAGENET_CLASSNAMES,
    IMAGENET_1K_CLASS_ID_TO_LABEL,
    HM_CLASSNAMES,
    HM_CLASS_ID_TO_LABEL,
<<<<<<< HEAD
    VSR_CLASSNAMES,
    VSR_CLASS_ID_TO_LABEL,
=======
>>>>>>> ba25a2cd
)

from eval_model import BaseEvalModel

from ok_vqa_utils import postprocess_ok_vqa_generation
from open_flamingo.src.flamingo import Flamingo
from vqa_metric import compute_vqa_accuracy, postprocess_vqa_generation

from open_flamingo.train.distributed import init_distributed_device, world_info_from_env

parser = argparse.ArgumentParser()

parser.add_argument(
    "--model",
    type=str,
    help="Model name. Currently only `OpenFlamingo` is supported.",
    default="open_flamingo",
)
parser.add_argument(
    "--results_file", type=str, default=None, help="JSON file to save results"
)

# Trial arguments
parser.add_argument("--shots", nargs="+", default=[0, 4, 8, 16, 32], type=int)
parser.add_argument(
    "--num_trials",
    type=int,
    default=1,
    help="Number of trials to run for each shot using different demonstrations",
)
parser.add_argument(
    "--trial_seeds",
    nargs="+",
    default=[42],
    help="Seeds to use for each trial for picking demonstrations and eval sets",
)
parser.add_argument(
    "--num_samples", type=int, default=-1, help="Number of samples to evaluate on. -1 for all samples."
)
parser.add_argument(
    "--query_set_size", type=int, default=2048, help="Size of demonstration query set"
)

parser.add_argument("--batch_size", type=int, default=8)

# Per-dataset evaluation flags
parser.add_argument(
    "--eval_coco",
    action="store_true",
    default=False,
    help="Whether to evaluate on COCO.",
)
parser.add_argument(
    "--eval_vqav2",
    action="store_true",
    default=False,
    help="Whether to evaluate on VQAV2.",
)
parser.add_argument(
    "--eval_ok_vqa",
    action="store_true",
    default=False,
    help="Whether to evaluate on OK-VQA.",
)
parser.add_argument(
    "--eval_vizwiz",
    action="store_true",
    default=False,
    help="Whether to evaluate on VizWiz.",
)
parser.add_argument(
    "--eval_textvqa",
    action="store_true",
    default=False,
    help="Whether to evaluate on TextVQA.",
)
parser.add_argument(
    "--eval_imagenet",
    action="store_true",
    default=False,
    help="Whether to evaluate on ImageNet.",
)
parser.add_argument(
    "--eval_flickr30",
    action="store_true",
    default=False,
    help="Whether to evaluate on Flickr30.",
)
parser.add_argument(
    "--eval_hateful_memes",
    action="store_true",
    default=False,
    help="Whether to evaluate on Hateful Memes.",
)
<<<<<<< HEAD
parser.add_argument(
    "--eval_scienceqa",
    action="store_true",
    default=False,
    help="Whether to evaluate on ScienceQA.",
)
parser.add_argument(
    "--eval_iconqa",
    action="store_true",
    default=False,
    help="Whether to evaluate on IconQA.",
)
parser.add_argument(
    "--eval_vsr",
    action="store_true",
    default=False,
    help="Whether to evaluate on VSR.",
)
parser.add_argument(
    "--eval_nocaps",
    action="store_true",
    default=False,
    help="Whether to evaluate on nocaps.",
)
=======
>>>>>>> ba25a2cd

# Dataset arguments

## Flickr30 Dataset
parser.add_argument(
    "--flickr_image_dir_path",
    type=str,
    help="Path to the flickr30/flickr30k_images directory.",
    default=None,
)
parser.add_argument(
    "--flickr_karpathy_json_path",
    type=str,
    help="Path to the dataset_flickr30k.json file.",
    default=None,
)
parser.add_argument(
    "--flickr_annotations_json_path",
    type=str,
    help="Path to the dataset_flickr30k_coco_style.json file.",
)
## COCO Dataset
parser.add_argument(
    "--coco_train_image_dir_path",
    type=str,
    default=None,
)
parser.add_argument(
    "--coco_val_image_dir_path",
    type=str,
    default=None,
)
parser.add_argument(
    "--coco_karpathy_json_path",
    type=str,
    default=None,
)
parser.add_argument(
    "--coco_annotations_json_path",
    type=str,
    default=None,
)

## VQAV2 Dataset
parser.add_argument(
    "--vqav2_train_image_dir_path",
    type=str,
    default=None,
)
parser.add_argument(
    "--vqav2_train_questions_json_path",
    type=str,
    default=None,
)
parser.add_argument(
    "--vqav2_train_annotations_json_path",
    type=str,
    default=None,
)
parser.add_argument(
    "--vqav2_test_image_dir_path",
    type=str,
    default=None,
)
parser.add_argument(
    "--vqav2_test_questions_json_path",
    type=str,
    default=None,
)
parser.add_argument(
    "--vqav2_test_annotations_json_path",
    type=str,
    default=None,
)

## OK-VQA Dataset
parser.add_argument(
    "--ok_vqa_train_image_dir_path",
    type=str,
    help="Path to the vqav2/train2014 directory.",
    default=None,
)
parser.add_argument(
    "--ok_vqa_train_questions_json_path",
    type=str,
    help="Path to the v2_OpenEnded_mscoco_train2014_questions.json file.",
    default=None,
)
parser.add_argument(
    "--ok_vqa_train_annotations_json_path",
    type=str,
    help="Path to the v2_mscoco_train2014_annotations.json file.",
    default=None,
)
parser.add_argument(
    "--ok_vqa_test_image_dir_path",
    type=str,
    help="Path to the vqav2/val2014 directory.",
    default=None,
)
parser.add_argument(
    "--ok_vqa_test_questions_json_path",
    type=str,
    help="Path to the v2_OpenEnded_mscoco_val2014_questions.json file.",
    default=None,
)
parser.add_argument(
    "--ok_vqa_test_annotations_json_path",
    type=str,
    help="Path to the v2_mscoco_val2014_annotations.json file.",
    default=None,
)

## VizWiz Dataset
parser.add_argument(
    "--vizwiz_train_image_dir_path",
    type=str,
    help="Path to the vizwiz train images directory.",
    default=None,
)
parser.add_argument(
    "--vizwiz_test_image_dir_path",
    type=str,
    help="Path to the vizwiz test images directory.",
    default=None,
)
parser.add_argument(
    "--vizwiz_train_questions_json_path",
    type=str,
    help="Path to the vizwiz questions json file.",
    default=None,
)
parser.add_argument(
    "--vizwiz_train_annotations_json_path",
    type=str,
    help="Path to the vizwiz annotations json file.",
    default=None,
)
parser.add_argument(
    "--vizwiz_test_questions_json_path",
    type=str,
    help="Path to the vizwiz questions json file.",
    default=None,
)
parser.add_argument(
<<<<<<< HEAD
    "--vizwiz_test_annotations_json_path",
=======
    "--vizwiz_test_annotations_json_path", 
>>>>>>> ba25a2cd
    type=str,
    help="Path to the vizwiz annotations json file.",
    default=None,
)

# TextVQA Dataset
parser.add_argument(
    "--textvqa_image_dir_path",
    type=str,
    help="Path to the textvqa images directory.",
    default=None,
)
parser.add_argument(
    "--textvqa_train_questions_json_path",
    type=str,
    help="Path to the textvqa questions json file.",
    default=None,
)
parser.add_argument(
    "--textvqa_train_annotations_json_path",
    type=str,
    help="Path to the textvqa annotations json file.",
    default=None,
)
parser.add_argument(
    "--textvqa_test_questions_json_path",
    type=str,
    help="Path to the textvqa questions json file.",
    default=None,
)
parser.add_argument(
    "--textvqa_test_annotations_json_path",
    type=str,
    help="Path to the textvqa annotations json file.",
    default=None,
)

## Imagenet dataset
parser.add_argument("--imagenet_root", type=str, default="/tmp")

## Hateful Memes dataset
<<<<<<< HEAD
parser.add_argument(
    "--hateful_memes_train_image_dir_path",
    type=str,
    default=None,
)
parser.add_argument(
    "--hateful_memes_train_annotations_json_path",
    type=str,
    default=None,
)
parser.add_argument(
    "--hateful_memes_test_annotations_json_path",
    type=str,
    default=None,
)

# ScienceQA dataset
parser.add_argument(
    "--scienceqa_train_image_dir_path",
    type=str,
    default=None,
)
parser.add_argument(
    "--scienceqa_test_image_dir_path",
    type=str,
    default=None,
)
parser.add_argument(
    "--scienceqa_annotations_json_path",
    type=str,
    default=None,
)

# IconQA dataset
parser.add_argument(
    "--iconqa_train_dir_path",
    type=str,
    default=None,
)
parser.add_argument(
    "--iconqa_test_dir_path",
    type=str,
    default=None,
)

# VSR dataset
parser.add_argument(
    "--vsr_train_annotations_json_path",
    type=str,
    default=None,
)
parser.add_argument(
    "--vsr_test_annotations_json_path",
    type=str,
    default=None,
)

# NoCaps dataset
parser.add_argument(
    "--nocaps_image_dir_path",
    type=str,
    default=None,
)
parser.add_argument(
    "--nocaps_annotations_json_path",
    type=str,
    default=None,
)

=======
>>>>>>> ba25a2cd
parser.add_argument(
    "--hateful_memes_image_dir_path",
    type=str,
    default=None,
)
parser.add_argument(
    "--hateful_memes_train_annotations_json_path",
    type=str,
    default=None,
)
parser.add_argument(
    "--hateful_memes_test_annotations_json_path",
    type=str,
    default=None,
)

# Distributed evaluation
parser.add_argument(
    "--dist-url",
    default="env://",
    type=str,
    help="url used to set up distributed training",
)
parser.add_argument(
    "--dist-backend", default="nccl", type=str, help="distributed backend"
)
parser.add_argument(
    "--horovod",
    default=False,
    action="store_true",
    help="Use horovod for distributed training.",
)
parser.add_argument(
    "--no-set-device-rank",
    default=False,
    action="store_true",
    help="Don't set device index from local rank (when CUDA_VISIBLE_DEVICES restricted to one per proc).",
)

def main():
    args, leftovers = parser.parse_known_args()
    module = importlib.import_module(f"open_flamingo.eval.models.{args.model}")

    model_args = {
        leftovers[i].lstrip("-"): leftovers[i + 1] for i in range(0, len(leftovers), 2)
    }
    eval_model = module.EvalModel(model_args)

    # set up distributed evaluation
    args.local_rank, args.rank, args.world_size = world_info_from_env()
    device_id = init_distributed_device(args)
    eval_model.set_device(device_id)
    eval_model.init_distributed()

    if args.model != "open_flamingo" and args.shots != [0]:
        raise ValueError("Only 0 shot eval is supported for non-open_flamingo models")

    if len(args.trial_seeds) != args.num_trials:
        raise ValueError("Number of trial seeds must be == number of trials.")

    results = defaultdict(list)

    if args.eval_flickr30:
        print("Evaluating on Flickr30k...")
        for shot in args.shots:
            scores = []
            for seed, trial in zip(args.trial_seeds, range(args.num_trials)):
                cider_score = evaluate_captioning(
                    args,
                    eval_model=eval_model,
                    num_shots=shot,
                    seed=seed,
                    dataset_name="flickr",
                    min_generation_length=12,
                    max_generation_length=30,
                    num_beams=5,
                )
                if args.rank == 0:
                    print(f"Shots {shot} Trial {trial} CIDEr score: {cider_score}")
                    scores.append(cider_score)

            if args.rank == 0:
                print(f"Shots {shot} Mean CIDEr score: {np.mean(scores)}")
                results["flickr30"].append(
                    {"shots": shot, "trials": scores, "mean": np.mean(scores)}
                )

    if args.eval_coco:
        print("Evaluating on COCO...")
        for shot in args.shots:
            scores = []
            for seed, trial in zip(args.trial_seeds, range(args.num_trials)):
                cider_score = evaluate_captioning(
                    args,
                    eval_model=eval_model,
                    num_shots=shot,
                    seed=seed,
                    dataset_name="coco",
                )
<<<<<<< HEAD
                print(f"Shots {shot} Trial {trial} CIDEr score: {cider_score}")
                scores.append(cider_score)
            print(f"Shots {shot} Mean CIDEr score: {np.mean(scores)}")
            results["coco"].append(
                {"shots": shot, "trials": scores, "mean": np.mean(scores)}
            )
    
    if args.eval_nocaps:
        print("Evaluating on NoCaps...")
        for shot in args.shots:
            scores = []
            for seed, trial in zip(args.trial_seeds, range(args.num_trials)):
                cider_score = evaluate_captioning(
                    args,
                    eval_model=eval_model,
                    num_shots=shot,
                    seed=seed,
                    dataset_name="nocaps",
                )
                print(f"Shots {shot} Trial {trial} CIDEr score: {cider_score}")
                scores.append(cider_score)
            print(f"Shots {shot} Mean CIDEr score: {np.mean(scores)}")
            results["nocaps"].append(
                {"shots": shot, "trials": scores, "mean": np.mean(scores)}
            )
=======
                if args.rank == 0:
                    print(f"Shots {shot} Trial {trial} CIDEr score: {cider_score}")
                    scores.append(cider_score)

            if args.rank == 0:
                print(f"Shots {shot} Mean CIDEr score: {np.mean(scores)}")
                results["coco"].append(
                    {"shots": shot, "trials": scores, "mean": np.mean(scores)}
                )
>>>>>>> ba25a2cd

    if args.eval_ok_vqa:
        print("Evaluating on OK-VQA...")
        for shot in args.shots:
            scores = []
            for seed, trial in zip(args.trial_seeds, range(args.num_trials)):
                ok_vqa_score = evaluate_vqa(
                    args=args,
                    eval_model=eval_model,
                    num_shots=shot,
                    seed=seed,
                    dataset_name="ok_vqa",
                )
                if args.rank == 0:
                    print(f"Shots {shot} Trial {trial} OK-VQA score: {ok_vqa_score}")
                    scores.append(ok_vqa_score)

            if args.rank == 0:
                print(f"Shots {shot} Mean OK-VQA score: {np.mean(scores)}")
                results["ok_vqa"].append(
                    {"shots": shot, "trials": scores, "mean": np.mean(scores)}
                )

    if args.eval_vqav2:
        print("Evaluating on VQAv2...")
        for shot in args.shots:
            scores = []
            for seed, trial in zip(args.trial_seeds, range(args.num_trials)):
                vqa_score = evaluate_vqa(
                    args=args,
                    eval_model=eval_model,
                    num_shots=shot,
                    seed=seed,
                    dataset_name="vqav2",
                )
                if args.rank == 0:
                    print(f"Shots {shot} Trial {trial} VQA score: {vqa_score}")
                    scores.append(vqa_score)

            if args.rank == 0:
                print(f"Shots {shot} Mean VQA score: {np.mean(scores)}")
                results["vqav2"].append(
                    {"shots": shot, "trials": scores, "mean": np.mean(scores)}
                )

    if args.eval_vizwiz:
        print("Evaluating on VizWiz...")
        for shot in args.shots:
            scores = []
            for seed, trial in zip(args.trial_seeds, range(args.num_trials)):
                vizwiz_score = evaluate_vqa(
                    args=args,
                    eval_model=eval_model,
                    num_shots=shot,
                    seed=seed,
                    dataset_name="vizwiz",
                )
                if args.rank == 0:
                    print(f"Shots {shot} Trial {trial} VizWiz score: {vizwiz_score}")
                    scores.append(vizwiz_score)

            if args.rank == 0:
                print(f"Shots {shot} Mean VizWiz score: {np.mean(scores)}")
                results["vizwiz"].append(
                    {"shots": shot, "trials": scores, "mean": np.mean(scores)}
                )

    if args.eval_textvqa:
        print("Evaluating on TextVQA...")
        for shot in args.shots:
            scores = []
            for seed, trial in zip(args.trial_seeds, range(args.num_trials)):
                textvqa_score = evaluate_vqa(
                    args=args,
                    eval_model=eval_model,
                    num_shots=shot,
                    seed=seed,
                    dataset_name="textvqa",
                )
                if args.rank == 0: 
                    print(f"Shots {shot} Trial {trial} TextVQA score: {textvqa_score}")
                    scores.append(textvqa_score)

            if args.rank == 0:
                print(f"Shots {shot} Mean TextVQA score: {np.mean(scores)}")
                results["textvqa"].append(
                    {"shots": shot, "trials": scores, "mean": np.mean(scores)}
                )

    if args.eval_vizwiz:
        print("Evaluating on VizWiz...")
        for shot in args.shots:
            scores = []
            for seed, trial in zip(args.trial_seeds, range(args.num_trials)):
                vizwiz_score = evaluate_vqa(
                    args=args,
                    eval_model=eval_model,
                    num_shots=shot,
                    seed=seed,
                    dataset_name="vizwiz",
                )
                print(f"Shots {shot} Trial {trial} VizWiz score: {vizwiz_score}")
                scores.append(vizwiz_score)
            print(f"Shots {shot} Mean VizWiz score: {np.mean(scores)}")
            results["vizwiz"].append(
                {"shots": shot, "trials": scores, "mean": np.mean(scores)}
            )

    if args.eval_textvqa:
        print("Evaluating on TextVQA...")
        for shot in args.shots:
            scores = []
            for seed, trial in zip(args.trial_seeds, range(args.num_trials)):
                textvqa_score = evaluate_vqa(
                    args=args,
                    eval_model=eval_model,
                    num_shots=shot,
                    seed=seed,
                    dataset_name="textvqa",
                )
                print(f"Shots {shot} Trial {trial} TextVQA score: {textvqa_score}")
                scores.append(textvqa_score)
            print(f"Shots {shot} Mean TextVQA score: {np.mean(scores)}")
            results["textvqa"].append(
                {"shots": shot, "trials": scores, "mean": np.mean(scores)}
            )

    if args.eval_imagenet:
        print("Evaluating on ImageNet...")
        for shot in args.shots:
            scores = []
            for seed, trial in zip(args.trial_seeds, range(args.num_trials)):
                imagenet_score = evaluate_classification(
                    args,
                    eval_model=eval_model,
                    num_shots=shot,
                    seed=seed,
                    dataset_name="imagenet",
                )
                if args.rank == 0:
                    print(
                        f"Shots {shot} Trial {trial} " f"ImageNet score: {imagenet_score}"
                    )
                    scores.append(imagenet_score)

            if args.rank == 0:
                print(f"Shots {shot} Mean ImageNet score: {np.mean(scores)}")
                results["imagenet"].append(
                    {"shots": shot, "trials": scores, "mean": np.mean(scores)}
                )

    if args.eval_hateful_memes:
        print("Evaluating on Hateful Memes...")
        for shot in args.shots:
            scores = []
            for seed, trial in zip(args.trial_seeds, range(args.num_trials)):
                hateful_memes_score = evaluate_classification(
                    args,
                    eval_model=eval_model,
                    num_shots=shot,
                    seed=seed,
                    dataset_name="hateful_memes",
                )
<<<<<<< HEAD
                print(
                    f"Shots {shot} Trial {trial} "
                    f"Hateful Memes score: {hateful_memes_score}"
                )
                scores.append(hateful_memes_score)
            print(f"Shots {shot} Mean Hateful Memes score: {np.mean(scores)}")
            results["hateful_memes"].append(
                {"shots": shot, "trials": scores, "mean": np.mean(scores)}
            )
            
    if args.eval_scienceqa:
        print("Evaluating on ScienceQA...")
        for shot in args.shots:
            scores = []
            for seed, trial in zip(args.trial_seeds, range(args.num_trials)):
                scienceqa_score = evaluate_classification(
                    args,
                    eval_model=eval_model,
                    num_shots=shot,
                    seed=seed,
                    dataset_name="scienceqa",
                )
                print(
                    f"Shots {shot} Trial {trial} "
                    f"ScienceQA score: {scienceqa_score}"
                )
                scores.append(scienceqa_score)
            print(f"Shots {shot} Mean ScienceQA score: {np.mean(scores)}")
            results["scienceqa"].append(
                {"shots": shot, "trials": scores, "mean": np.mean(scores)}
            )
    
    if args.eval_iconqa:
        print("Evaluating on IconQA...")
        for shot in args.shots:
            scores = []
            for seed, trial in zip(args.trial_seeds, range(args.num_trials)):
                iconqa_score = evaluate_classification(
                    args,
                    eval_model=eval_model,
                    num_shots=shot,
                    seed=seed,
                    dataset_name="iconqa",
                )
                print(
                    f"Shots {shot} Trial {trial} "
                    f"IconQA score: {iconqa_score}"
                )
                scores.append(iconqa_score)
            print(f"Shots {shot} Mean IconQA score: {np.mean(scores)}")
            results["iconqa"].append(
                {"shots": shot, "trials": scores, "mean": np.mean(scores)}
            )
            
    if args.eval_vsr:
        print("Evaluating on VSR...")
        for shot in args.shots:
            scores = []
            for seed, trial in zip(args.trial_seeds, range(args.num_trials)):
                vsr_score = evaluate_classification(
                    args,
                    eval_model=eval_model,
                    num_shots=shot,
                    seed=seed,
                    dataset_name="vsr",
                )
                print(
                    f"Shots {shot} Trial {trial} "
                    f"VSR score: {vsr_score}"
                )
                scores.append(vsr_score)
            print(f"Shots {shot} Mean VSR score: {np.mean(scores)}")
            results["vsr"].append(
                {"shots": shot, "trials": scores, "mean": np.mean(scores)}
            )        

    if args.results_file is not None:
=======
                if args.rank == 0:
                    print(
                        f"Shots {shot} Trial {trial} "
                        f"Hateful Memes score: {hateful_memes_score}"
                    )
                    scores.append(hateful_memes_score)

            if args.rank == 0:
                print(f"Shots {shot} Mean Hateful Memes score: {np.mean(scores)}")
                results["hateful_memes"].append(
                    {"shots": shot, "trials": scores, "mean": np.mean(scores)}
                )

    if args.rank == 0 and args.results_file is not None:
>>>>>>> ba25a2cd
        with open(args.results_file, "w") as f:
            json.dump(results, f)


def get_random_indices(num_samples, query_set_size, full_dataset, seed):
    if num_samples + query_set_size > len(full_dataset):
        raise ValueError(
            f"num_samples + query_set_size must be less than {len(full_dataset)}"
        )

    # get a random subset of the dataset
    np.random.seed(seed)
    random_indices = np.random.choice(
        len(full_dataset), num_samples + query_set_size, replace=False
    )
    return random_indices


def get_query_set(train_dataset, query_set_size, seed):
    np.random.seed(seed)
    query_set = np.random.choice(len(train_dataset), query_set_size, replace=False)
    return [train_dataset[i] for i in query_set]


def prepare_eval_samples(test_dataset, num_samples, batch_size, seed):
    np.random.seed(seed)
    random_indices = np.random.choice(len(test_dataset), num_samples, replace=False)
    dataset = torch.utils.data.Subset(test_dataset, random_indices)
    sampler = torch.utils.data.distributed.DistributedSampler(dataset)
    loader = torch.utils.data.DataLoader(
        dataset,
        batch_size=batch_size,
        sampler=sampler,
        collate_fn=custom_collate_fn,
    )
    return loader


def sample_batch_demos_from_query_set(query_set, num_samples, batch_size):
    return [random.sample(query_set, num_samples) for _ in range(batch_size)]


def compute_effective_num_shots(num_shots, model_type):
    if model_type == "open_flamingo":
        return num_shots if num_shots > 0 else 2
    return num_shots


def custom_collate_fn(batch):
    collated_batch = {}
    for key in batch[0].keys():
        collated_batch[key] = [item[key] for item in batch]
    return collated_batch


def evaluate_captioning(
    args: argparse.Namespace,
    eval_model: BaseEvalModel,
    seed: int = 42,
<<<<<<< HEAD
    max_generation_length: int = 30,
=======
    min_generation_length: int = 0,
    max_generation_length: int = 20,
>>>>>>> ba25a2cd
    num_beams: int = 3,
    length_penalty: float = 0.0,
    num_shots: int = 8,
    dataset_name: str = "coco",
):
    """Evaluate a model on COCO dataset.

    Args:
        args (argparse.Namespace): arguments
        eval_model (BaseEvalModel): model to evaluate
        seed (int, optional): seed for random number generator. Defaults to 42.
        max_generation_length (int, optional): maximum length of the generated caption. Defaults to 20.
        num_beams (int, optional): number of beams to use for beam search. Defaults to 3.
        length_penalty (float, optional): length penalty for beam search. Defaults to -2.0.
        num_shots (int, optional): number of in-context samples to use. Defaults to 8.
        dataset_name (str, optional): dataset to evaluate on. Can be "coco" or "flickr". Defaults to "coco".
    Returns:
        float: CIDEr score

    """

    if dataset_name == "coco":
        image_train_dir_path = args.coco_train_image_dir_path
        image_val_dir_path = args.coco_val_image_dir_path
        annotations_path = args.coco_karpathy_json_path
    elif dataset_name == "flickr":
        image_train_dir_path = (
            args.flickr_image_dir_path
        )  # Note: calling this "train" for consistency with COCO but Flickr only has one split for images
        image_val_dir_path = None
        annotations_path = args.flickr_karpathy_json_path
    elif dataset_name == "nocaps":
        image_train_dir_path = args.coco_train_image_dir_path
        image_val_dir_path = args.coco_val_image_dir_path
        annotations_path = args.coco_karpathy_json_path
        nocaps_annotations_path = args.nocaps_annotations_json_path
        nocaps_image_dir_path = args.nocaps_image_dir_path
    else:
        raise ValueError(f"Unsupported dataset: {dataset_name}")

    train_dataset = CaptionDataset(
        image_train_dir_path=image_train_dir_path,
        image_val_dir_path=image_val_dir_path,
        annotations_path=annotations_path,
        is_train=True,
        dataset_name=dataset_name if dataset_name != "nocaps" else "coco",
    )

    if dataset_name == "nocaps":
        test_dataset = NoCapsDataset(
            image_dir_path=nocaps_image_dir_path,
            annotations_path=nocaps_annotations_path,
        )
    else:
        test_dataset = CaptionDataset(
            image_train_dir_path=image_train_dir_path,
            image_val_dir_path=image_val_dir_path,
            annotations_path=annotations_path,
            is_train=False,
            dataset_name=dataset_name,
        )

    effective_num_shots = compute_effective_num_shots(num_shots, args.model)

    test_dataset = prepare_eval_samples(
        test_dataset,
        args.num_samples if args.num_samples > 0 else len(test_dataset),
        args.batch_size,
        seed,
    )

    in_context_samples = get_query_set(train_dataset, args.query_set_size, seed)

    predictions = defaultdict()

    for batch in tqdm(test_dataset, desc=f"Running inference {dataset_name.upper()}"):
        batch_demo_samples = sample_batch_demos_from_query_set(
            in_context_samples, effective_num_shots, len(batch["image"])
        )

        batch_images = []
        batch_text = []
        for i in range(len(batch["image"])):
            if num_shots > 0:
                context_images = [x["image"] for x in batch_demo_samples[i]]
            else:
                context_images = []
            batch_images.append(context_images + [batch["image"][i]])

            context_text = "".join(
                [
                    eval_model.get_caption_prompt(caption=x["caption"].strip())
                    for x in batch_demo_samples[i]
                ]
            )

            # Keep the text but remove the image tags for the zero-shot case
            if num_shots == 0:
                context_text = context_text.replace("<image>", "")

            batch_text.append(context_text + eval_model.get_caption_prompt())

        outputs = eval_model.get_outputs(
            batch_images=batch_images,
            batch_text=batch_text,
            min_generation_length=min_generation_length,
            max_generation_length=max_generation_length,
            num_beams=num_beams,
            length_penalty=length_penalty,
        )

        new_predictions = [
            postprocess_captioning_generation(out).replace('"', "") for out in outputs
        ]

        for i, sample_id in enumerate(batch["image_id"]):
            predictions[sample_id] = {
                "caption": new_predictions[i],
            }

    # all gather
    all_predictions = [None] * args.world_size
    torch.distributed.all_gather_object(all_predictions, predictions)  # list of dicts

    if args.rank != 0:
        return

    all_predictions = {
        k: v for d in all_predictions for k, v in d.items()
    }  # merge dicts
    print("After allgather:", len(all_predictions))

    # save the predictions to a temporary file
    results_path = f"{dataset_name}results_{uuid.uuid4()}.json"

    with open(results_path, "w") as f:
        f.write(
            json.dumps(
                [
                    {"image_id": k, "caption": all_predictions[k]["caption"]}
                    for k in all_predictions
                ],
                indent=4,
            )
        )

    metrics = compute_cider(
        result_path=results_path,
        annotations_path=args.coco_annotations_json_path
        if dataset_name == "coco"
        else args.flickr_annotations_json_path if dataset_name == "flickr" else args.nocaps_annotations_json_path,
    )

    # delete the temporary file
    os.remove(results_path)

    return metrics["CIDEr"] * 100.0


def evaluate_vqa(
    args: argparse.Namespace,
    eval_model: BaseEvalModel,
    seed: int = 42,
    min_generation_length: int = 0,
    max_generation_length: int = 5,
    num_beams: int = 3,
    length_penalty: float = -2.0,
    num_shots: int = 8,
    dataset_name: str = "vqav2",
):
    """
    Evaluate a model on VQA datasets. Currently supports VQA v2.0, OK-VQA, VizWiz and TextVQA.

    Args:
        args (argparse.Namespace): arguments
        eval_model (BaseEvalModel): model to evaluate
        seed (int, optional): random seed. Defaults to 42.
        max_generation_length (int, optional): max generation length. Defaults to 5.
        num_beams (int, optional): number of beams to use for beam search. Defaults to 3.
        length_penalty (float, optional): length penalty for beam search. Defaults to -2.0.
        num_shots (int, optional): number of shots to use. Defaults to 8.
        dataset_name (string): type of vqa dataset: currently supports vqav2, ok_vqa. Defaults to vqav2.
    Returns:
        float: accuracy score
    """

    if dataset_name == "ok_vqa":
        train_image_dir_path = args.ok_vqa_train_image_dir_path
        train_questions_json_path = args.ok_vqa_train_questions_json_path
        train_annotations_json_path = args.ok_vqa_train_annotations_json_path
        test_image_dir_path = args.ok_vqa_test_image_dir_path
        test_questions_json_path = args.ok_vqa_test_questions_json_path
        test_annotations_json_path = args.ok_vqa_test_annotations_json_path
    elif dataset_name == "vqav2":
        train_image_dir_path = args.vqav2_train_image_dir_path
        train_questions_json_path = args.vqav2_train_questions_json_path
        train_annotations_json_path = args.vqav2_train_annotations_json_path
        test_image_dir_path = args.vqav2_test_image_dir_path
        test_questions_json_path = args.vqav2_test_questions_json_path
        test_annotations_json_path = args.vqav2_test_annotations_json_path
    elif dataset_name == "vizwiz":
        train_image_dir_path = args.vizwiz_train_image_dir_path
        train_questions_json_path = args.vizwiz_train_questions_json_path
        train_annotations_json_path = args.vizwiz_train_annotations_json_path
        test_image_dir_path = args.vizwiz_test_image_dir_path
        test_questions_json_path = args.vizwiz_test_questions_json_path
        test_annotations_json_path = args.vizwiz_test_annotations_json_path
    elif dataset_name == "textvqa":
        train_image_dir_path = args.textvqa_image_dir_path
        train_questions_json_path = args.textvqa_train_questions_json_path
        train_annotations_json_path = args.textvqa_train_annotations_json_path
        test_image_dir_path = args.textvqa_image_dir_path
        test_questions_json_path = args.textvqa_test_questions_json_path
        test_annotations_json_path = args.textvqa_test_annotations_json_path
    else:
        raise ValueError(f"Unsupported dataset: {dataset_name}")

    train_dataset = VQADataset(
        image_dir_path=train_image_dir_path,
        question_path=train_questions_json_path,
        annotations_path=train_annotations_json_path,
        is_train=True,
        dataset_name=dataset_name,
    )

    test_dataset = VQADataset(
        image_dir_path=test_image_dir_path,
        question_path=test_questions_json_path,
        annotations_path=test_annotations_json_path,
        is_train=False,
        dataset_name=dataset_name,
    )

    effective_num_shots = compute_effective_num_shots(num_shots, args.model)

    test_dataset = prepare_eval_samples(
        test_dataset,
        args.num_samples if args.num_samples > 0 else len(test_dataset),
        args.batch_size,
        seed,
    )

    in_context_samples = get_query_set(train_dataset, args.query_set_size, seed)
    predictions = []

    for batch in tqdm(test_dataset, desc=f"Running inference {dataset_name.upper()}"):
        batch_demo_samples = sample_batch_demos_from_query_set(
            in_context_samples, effective_num_shots, len(batch["image"])
        )

        batch_images = []
        batch_text = []
        for i in range(len(batch["image"])):
            if num_shots > 0:
                context_images = [x["image"] for x in batch_demo_samples[i]]
            else:
                context_images = []
            batch_images.append(context_images + [batch["image"][i]])

            context_text = "".join(
                [
                    eval_model.get_vqa_prompt(
                        question=x["question"], answer=x["answers"][0]
                    )
                    for x in batch_demo_samples[i]
                ]
            )

            # Keep the text but remove the image tags for the zero-shot case
            if num_shots == 0:
                context_text = context_text.replace("<image>", "")

            batch_text.append(
                context_text + eval_model.get_vqa_prompt(question=batch["question"][i])
            )

        outputs = eval_model.get_outputs(
            batch_images=batch_images,
            batch_text=batch_text,
            min_generation_length=min_generation_length,
            max_generation_length=max_generation_length,
            num_beams=num_beams,
            length_penalty=length_penalty,
        )

        process_function = (
            postprocess_ok_vqa_generation
            if dataset_name == "ok_vqa"
            else postprocess_vqa_generation
        )

        new_predictions = map(process_function, outputs)

        for new_prediction, sample_id in zip(new_predictions, batch["question_id"]):
            predictions.append({"answer": new_prediction, "question_id": sample_id})

    # all gather
    all_predictions = [None] * args.world_size
    torch.distributed.all_gather_object(all_predictions, predictions)  # list of lists
    if args.rank != 0:
        return

    all_predictions = [
        item for sublist in all_predictions for item in sublist
    ]  # flatten
    print("After allgather:", len(all_predictions))

    # save the predictions to a temporary file
    random_uuid = str(uuid.uuid4())
    with open(f"{dataset_name}results_{random_uuid}.json", "w") as f:
        f.write(json.dumps(all_predictions, indent=4))

    acc = compute_vqa_accuracy(
        f"{dataset_name}results_{random_uuid}.json",
        test_questions_json_path,
        test_annotations_json_path,
    )

    # delete the temporary file
    os.remove(f"{dataset_name}results_{random_uuid}.json")

    return acc


def evaluate_classification(
    args: argparse.Namespace,
    eval_model,
    seed: int = 42,
    num_shots: int = 8,
    dataset_name: str = "imagenet",
):
    """
    Evaluate a model on classification dataset.

    Args:
        eval_model (BaseEvalModel): model to evaluate
        imagenet_root (str): path to imagenet root for the specified split.
        seed (int, optional): random seed. Defaults to 42.
        num_shots (int, optional): number of shots to use. Defaults to 8.
        dataset_name (str, optional): dataset name. Defaults to "imagenet".

    Returns:
        float: accuracy score
    """
    if args.model != "open_flamingo":
        raise NotImplementedError(
            "evaluate_classification is currently only supported for OpenFlamingo "
            "models"
        )
    batch_size = args.batch_size
<<<<<<< HEAD
    
    if dataset_name == "scienceqa" or dataset_name == "iconqa":
        assert batch_size == 1, "ScienceQA only supports batch_size=1"
    
=======
>>>>>>> ba25a2cd
    num_samples = args.num_samples
    np.random.seed(seed)
    model, tokenizer = eval_model.model, eval_model.tokenizer

    if dataset_name == "imagenet":
        train_dataset = ImageNetDataset(os.path.join(args.imagenet_root, "train"))
        test_dataset = ImageNetDataset(os.path.join(args.imagenet_root, "val"))
    elif dataset_name == "hateful_memes":
        train_dataset = HatefulMemesDataset(
            args.hateful_memes_image_dir_path,
            args.hateful_memes_train_annotations_json_path,
        )
        test_dataset = HatefulMemesDataset(
            args.hateful_memes_image_dir_path,
            args.hateful_memes_test_annotations_json_path,
        )
<<<<<<< HEAD
    elif dataset_name == "scienceqa":
        train_dataset = ScienceQADataset(
            args.scienceqa_train_image_dir_path,
            args.scienceqa_annotations_json_path,
            is_train=True,
        )
        test_dataset = ScienceQADataset(
            args.scienceqa_test_image_dir_path,
            args.scienceqa_annotations_json_path,
            is_train=False,
        )
    elif dataset_name == "iconqa":
        train_dataset = IconQADataset(
            args.iconqa_train_dir_path,
        )
        test_dataset = IconQADataset(
            args.iconqa_test_dir_path,
        )
    elif dataset_name == "vsr":
        train_dataset = VSRDataset(
            args.vsr_train_annotations_json_path
        )
        test_dataset = VSRDataset(
            args.vsr_test_annotations_json_path
        )
=======
>>>>>>> ba25a2cd
    else:
        raise ValueError(f"Unsupported dataset {dataset_name}")

    effective_num_shots = compute_effective_num_shots(num_shots, args.model)

    test_dataset = prepare_eval_samples(
        test_dataset,
        args.num_samples if args.num_samples > 0 else len(test_dataset),
<<<<<<< HEAD
        seed,
    )
    
=======
        batch_size,
        seed,
    )

>>>>>>> ba25a2cd
    tokenizer.padding_side = (
        "left"  # For generation padding tokens should be on the left
    )

    acc1 = 0
    acc5 = 0

    if dataset_name == "imagenet":
        prompt_text = "<image>A photo of a"
    elif dataset_name == "hateful_memes":
<<<<<<< HEAD
        prompt_text = "<image>is an image with written: '{meme_text}' on it. Is it hateful? Answer:"
    elif dataset_name == "scienceqa":
        prompt_text = "<image>{context} Question: {question} Answer:"
    elif dataset_name == "iconqa":
        prompt_text = "<image>Question: {question} Answer:"
    elif dataset_name == "vsr":
        prompt_text = "<image>{caption}"
=======
        prompt_text = "<image>is a meme with: '{meme_text}' written on it. Is it hateful? Answer:"
>>>>>>> ba25a2cd

    # used to calculate the ROC-AUC score
    gts = []
    pred_scores = []

<<<<<<< HEAD
    test_iterator = more_itertools.chunked(test_dataset, args.batch_size)
    for batch_idx, batch in tqdm(enumerate(test_iterator), total=len(test_dataset), desc=f"Running inference {dataset_name}"):
=======
    for batch_idx, batch in tqdm(
        enumerate(test_dataset), desc=f"Running inference {dataset_name}"
    ):
>>>>>>> ba25a2cd
        batch_images = []
        batch_text = []

        for idx in range(len(batch["image"])):
            # Choose a different set of random context samples for each sample
            # from the training set
            context_indices = np.random.choice(
                len(train_dataset), effective_num_shots, replace=False
            )

            in_context_samples = [train_dataset[i] for i in context_indices]

            vision_x = [
                eval_model.image_processor(data["image"]).unsqueeze(0)
                for data in in_context_samples
            ] + [eval_model.image_processor(batch["image"][idx]).unsqueeze(0)]
            batch_images.append(torch.cat(vision_x, dim=0))
            
            def sample_to_prompt(sample):
                if dataset_name == "hateful_memes":
                    return prompt_text.replace("{meme_text}", sample["ocr"])
                elif dataset_name == "scienceqa":
                    return prompt_text.replace("{context}", sample["context"]).replace("{question}", sample["question"])
                elif dataset_name == "iconqa":
                    return prompt_text.replace("{question}", sample["question"])
                elif dataset_name == "vsr":
                    return prompt_text.replace("{caption}", sample["caption"])
                else:
                    return prompt_text

<<<<<<< HEAD
=======
            def sample_to_prompt(sample):
                if dataset_name == "hateful_memes":
                    return prompt_text.replace("{meme_text}", sample["ocr"])
                else:
                    return prompt_text

>>>>>>> ba25a2cd
            context_text = "".join(
                f"{sample_to_prompt(in_context_samples[i])} {in_context_samples[i]['class_name']}<|endofchunk|>"
                for i in range(effective_num_shots)
            )
            
            # Keep the text but remove the image tags for the zero-shot case
            if num_shots == 0:
                context_text = context_text.replace("<image>", "")
                
            batch_text.append(context_text)

        # shape [B, T_img, C, h, w]
        vision_x = torch.stack(batch_images, dim=0)
        # shape [B, T_img, 1, C, h, w] where 1 is the frame dimension
        vision_x = vision_x.unsqueeze(2)

        # Cache the context text: tokenize context and prompt,
        # e.g. '<context> a picture of a '
<<<<<<< HEAD
        text_x = [context_text + sample_to_prompt(batch[idx]) + " " for idx, context_text in enumerate(batch_text)]
        # print(text_x)
=======
        text_x = [
            context_text
            + sample_to_prompt({k: batch[k][idx] for k in batch.keys()})
            + " "
            for idx, context_text in enumerate(batch_text)
        ]
>>>>>>> ba25a2cd
        
        ctx_and_prompt_tokenized = tokenizer(
            text_x,
            return_tensors="pt",
            padding=True,
            truncation=True,
            max_length=2000,
        )
        
        ctx_and_prompt_input_ids = ctx_and_prompt_tokenized["input_ids"].to(model.device)
        ctx_and_prompt_attention_mask = ctx_and_prompt_tokenized["attention_mask"].to(model.device)
        
        eval_model.cache_media(input_ids=ctx_and_prompt_input_ids, vision_x=vision_x.to(model.device))

        with torch.no_grad():
            precomputed = eval_model.model(
                vision_x=None,
                lang_x=ctx_and_prompt_input_ids,
                attention_mask=ctx_and_prompt_attention_mask,
                clear_conditioned_layers=False,
                use_cache=True,
            )

        def _detach_pkvs(pkvs):
            """Detach a set of past key values."""
            return list([tuple([x.detach() for x in inner]) for inner in pkvs])

        precomputed_pkvs = _detach_pkvs(precomputed.past_key_values)

        precomputed_logits = precomputed.logits.detach()

        if dataset_name == "imagenet":
            all_class_names = IMAGENET_CLASSNAMES
<<<<<<< HEAD
        elif dataset_name == "scienceqa" or dataset_name == "iconqa":
            all_class_names = batch[0]["choices"] # MEGA HACK: ScienceQA has different classes for each sample 
        elif dataset_name == "vsr":
            all_class_names = VSR_CLASSNAMES
=======
>>>>>>> ba25a2cd
        else:
            all_class_names = HM_CLASSNAMES

        if dataset_name == "imagenet":
            class_id_to_name = IMAGENET_1K_CLASS_ID_TO_LABEL
<<<<<<< HEAD
        elif dataset_name == "scienceqa" or dataset_name == "iconqa":
            class_id_to_name = dict(zip(range(len(all_class_names)), all_class_names))
        elif dataset_name == "vsr":
            class_id_to_name = VSR_CLASS_ID_TO_LABEL
=======
>>>>>>> ba25a2cd
        else:
            class_id_to_name = HM_CLASS_ID_TO_LABEL

        overall_probs = []
        for class_name in all_class_names:
            past_key_values = None
            # Tokenize only the class name and iteratively decode the model's
            # predictions for this class.
            classname_tokens = tokenizer(
                class_name, add_special_tokens=False, return_tensors="pt"
            )["input_ids"].cuda()

            if classname_tokens.ndim == 1:  # Case: classname is only 1 token
                classname_tokens = torch.unsqueeze(classname_tokens, 1)

            classname_tokens = repeat(
<<<<<<< HEAD
                classname_tokens, "b s -> (repeat b) s", repeat=args.batch_size
=======
                classname_tokens, "b s -> (repeat b) s", repeat=len(batch_text)
>>>>>>> ba25a2cd
            )

            # Compute the outputs one token at a time, using cached
            # activations.

            # Initialize the elementwise predictions with the last set of
            # logits from precomputed; this will correspond to the predicted
            # probability of the first position/token in the imagenet
            # classname. We will append the logits for each token to this
            # list (each element has shape [B, 1, vocab_size]).
            elementwise_logits = [precomputed_logits[:, -2:-1, :]]

            for token_idx in range(classname_tokens.shape[1]):
                _lang_x = classname_tokens[:, token_idx].reshape((-1, 1))
                outputs = eval_model.get_logits(
                    lang_x=_lang_x,
                    past_key_values=(
                        past_key_values if token_idx > 0 else precomputed_pkvs
                    ),
                    clear_conditioned_layers=False,
                )
                past_key_values = _detach_pkvs(outputs.past_key_values)
                elementwise_logits.append(outputs.logits.detach())

            # logits/probs has shape [B, classname_tokens + 1, vocab_size]
            logits = torch.concat(elementwise_logits, 1)
            probs = torch.softmax(logits, dim=-1).detach()

            # collect the probability of the generated token -- probability
            # at index 0 corresponds to the token at index 1.
            probs = probs[:, :-1, :]  # shape [B, classname_tokens, vocab_size]
            # print(f"DEBUG: probs.shape = {probs.shape}")
            
            gen_probs = torch.gather(probs, 2, classname_tokens[:, :, None]).squeeze(-1).detach().cpu()

<<<<<<< HEAD
            # print(f"DEBUG: gen_probs.shape = {gen_probs.shape}")
            # print(f"DEBUG: gen_probs = {gen_probs}")
=======
            gen_probs = (
                torch.gather(probs, 2, classname_tokens[:, :, None])
                .squeeze(-1)
                .detach()
                .cpu()
            )
>>>>>>> ba25a2cd

            class_prob = torch.prod(gen_probs, 1).numpy()
            overall_probs.append(class_prob)

        overall_probs = np.row_stack(overall_probs).T  # shape [B, num_classes]

        eval_model.uncache_media()
        
        def topk(probs_ary: np.ndarray, k: int) -> np.ndarray:
            """Return the indices of the top k elements in probs_ary."""
            return np.argsort(probs_ary)[::-1][:k]

<<<<<<< HEAD
        for i in range(args.batch_size):
=======
        for i in range(len(batch_text)):
>>>>>>> ba25a2cd
            highest_prob_idxs = topk(overall_probs[i], 5)

            top5 = [class_id_to_name[pred] for pred in highest_prob_idxs]

            y_i = batch["class_name"][i]
            acc5 += int(y_i in set(top5))
            acc1 += int(y_i == top5[0])

            print(
<<<<<<< HEAD
                f"DEBUG: batch {idx} elem {i} of {args.batch_size}:"
=======
                f"DEBUG: batch {batch_idx} elem {i} of {batch_size}:"
>>>>>>> ba25a2cd
                f"label {y_i} // top5 {top5} // all_class_names {all_class_names}"
            )

            if dataset_name == "hateful_memes":
<<<<<<< HEAD
                gts.append(highest_prob_idxs[0])
                pred_scores.append(overall_probs[i][highest_prob_idxs[0]])

        examples_seen = (batch_idx + 1) * args.batch_size
=======
                # apply a softmax to the logits to get the probability
                # distribution over the classes
                pred_probs = torch.softmax(
                    torch.tensor(overall_probs[i]), dim=0
                ).numpy()
                gts.append(batch["class_id"][i])
                pred_scores.append(pred_probs[highest_prob_idxs[0]])

        examples_seen = (batch_idx + 1) * batch_size
>>>>>>> ba25a2cd
        print(
            "eval {}/{}: acc@1 ({}), acc@5 ({})".format(
                examples_seen, num_samples, acc1 / examples_seen, acc5 / examples_seen
            )
        )
<<<<<<< HEAD

    if dataset_name == "hateful_memes":
        # return ROC-AUC score
        return roc_auc_score(gts, pred_scores)
    else:
        # return top-1 accuracy
        return float(acc1) / len(test_dataset)

=======
>>>>>>> ba25a2cd

    if dataset_name == "hateful_memes":
        # return ROC-AUC score
        return roc_auc_score(gts, pred_scores)
    else:
        # return top-1 accuracy
        return float(acc1) / len(test_dataset)

if __name__ == "__main__":
    main()<|MERGE_RESOLUTION|>--- conflicted
+++ resolved
@@ -18,32 +18,22 @@
     VQADataset,
     ImageNetDataset,
     HatefulMemesDataset,
-<<<<<<< HEAD
     ScienceQADataset,
     IconQADataset,
     VSRDataset,
     NoCapsDataset
-=======
->>>>>>> ba25a2cd
 )
 from tqdm import tqdm
 
 
 from eval_datasets import VQADataset, ImageNetDataset
-<<<<<<< HEAD
-from open_flamingo.eval.classification_utils import (
-=======
 from classification_utils import (
->>>>>>> ba25a2cd
     IMAGENET_CLASSNAMES,
     IMAGENET_1K_CLASS_ID_TO_LABEL,
     HM_CLASSNAMES,
     HM_CLASS_ID_TO_LABEL,
-<<<<<<< HEAD
     VSR_CLASSNAMES,
     VSR_CLASS_ID_TO_LABEL,
-=======
->>>>>>> ba25a2cd
 )
 
 from eval_model import BaseEvalModel
@@ -138,7 +128,6 @@
     default=False,
     help="Whether to evaluate on Hateful Memes.",
 )
-<<<<<<< HEAD
 parser.add_argument(
     "--eval_scienceqa",
     action="store_true",
@@ -163,8 +152,6 @@
     default=False,
     help="Whether to evaluate on nocaps.",
 )
-=======
->>>>>>> ba25a2cd
 
 # Dataset arguments
 
@@ -310,11 +297,7 @@
     default=None,
 )
 parser.add_argument(
-<<<<<<< HEAD
     "--vizwiz_test_annotations_json_path",
-=======
-    "--vizwiz_test_annotations_json_path", 
->>>>>>> ba25a2cd
     type=str,
     help="Path to the vizwiz annotations json file.",
     default=None,
@@ -356,7 +339,6 @@
 parser.add_argument("--imagenet_root", type=str, default="/tmp")
 
 ## Hateful Memes dataset
-<<<<<<< HEAD
 parser.add_argument(
     "--hateful_memes_train_image_dir_path",
     type=str,
@@ -426,8 +408,6 @@
     default=None,
 )
 
-=======
->>>>>>> ba25a2cd
 parser.add_argument(
     "--hateful_memes_image_dir_path",
     type=str,
@@ -527,7 +507,6 @@
                     seed=seed,
                     dataset_name="coco",
                 )
-<<<<<<< HEAD
                 print(f"Shots {shot} Trial {trial} CIDEr score: {cider_score}")
                 scores.append(cider_score)
             print(f"Shots {shot} Mean CIDEr score: {np.mean(scores)}")
@@ -553,17 +532,6 @@
             results["nocaps"].append(
                 {"shots": shot, "trials": scores, "mean": np.mean(scores)}
             )
-=======
-                if args.rank == 0:
-                    print(f"Shots {shot} Trial {trial} CIDEr score: {cider_score}")
-                    scores.append(cider_score)
-
-            if args.rank == 0:
-                print(f"Shots {shot} Mean CIDEr score: {np.mean(scores)}")
-                results["coco"].append(
-                    {"shots": shot, "trials": scores, "mean": np.mean(scores)}
-                )
->>>>>>> ba25a2cd
 
     if args.eval_ok_vqa:
         print("Evaluating on OK-VQA...")
@@ -727,7 +695,6 @@
                     seed=seed,
                     dataset_name="hateful_memes",
                 )
-<<<<<<< HEAD
                 print(
                     f"Shots {shot} Trial {trial} "
                     f"Hateful Memes score: {hateful_memes_score}"
@@ -805,22 +772,6 @@
             )        
 
     if args.results_file is not None:
-=======
-                if args.rank == 0:
-                    print(
-                        f"Shots {shot} Trial {trial} "
-                        f"Hateful Memes score: {hateful_memes_score}"
-                    )
-                    scores.append(hateful_memes_score)
-
-            if args.rank == 0:
-                print(f"Shots {shot} Mean Hateful Memes score: {np.mean(scores)}")
-                results["hateful_memes"].append(
-                    {"shots": shot, "trials": scores, "mean": np.mean(scores)}
-                )
-
-    if args.rank == 0 and args.results_file is not None:
->>>>>>> ba25a2cd
         with open(args.results_file, "w") as f:
             json.dump(results, f)
 
@@ -880,12 +831,7 @@
     args: argparse.Namespace,
     eval_model: BaseEvalModel,
     seed: int = 42,
-<<<<<<< HEAD
     max_generation_length: int = 30,
-=======
-    min_generation_length: int = 0,
-    max_generation_length: int = 20,
->>>>>>> ba25a2cd
     num_beams: int = 3,
     length_penalty: float = 0.0,
     num_shots: int = 8,
@@ -1236,13 +1182,10 @@
             "models"
         )
     batch_size = args.batch_size
-<<<<<<< HEAD
     
     if dataset_name == "scienceqa" or dataset_name == "iconqa":
         assert batch_size == 1, "ScienceQA only supports batch_size=1"
     
-=======
->>>>>>> ba25a2cd
     num_samples = args.num_samples
     np.random.seed(seed)
     model, tokenizer = eval_model.model, eval_model.tokenizer
@@ -1259,7 +1202,6 @@
             args.hateful_memes_image_dir_path,
             args.hateful_memes_test_annotations_json_path,
         )
-<<<<<<< HEAD
     elif dataset_name == "scienceqa":
         train_dataset = ScienceQADataset(
             args.scienceqa_train_image_dir_path,
@@ -1285,8 +1227,6 @@
         test_dataset = VSRDataset(
             args.vsr_test_annotations_json_path
         )
-=======
->>>>>>> ba25a2cd
     else:
         raise ValueError(f"Unsupported dataset {dataset_name}")
 
@@ -1295,16 +1235,9 @@
     test_dataset = prepare_eval_samples(
         test_dataset,
         args.num_samples if args.num_samples > 0 else len(test_dataset),
-<<<<<<< HEAD
         seed,
     )
     
-=======
-        batch_size,
-        seed,
-    )
-
->>>>>>> ba25a2cd
     tokenizer.padding_side = (
         "left"  # For generation padding tokens should be on the left
     )
@@ -1315,7 +1248,6 @@
     if dataset_name == "imagenet":
         prompt_text = "<image>A photo of a"
     elif dataset_name == "hateful_memes":
-<<<<<<< HEAD
         prompt_text = "<image>is an image with written: '{meme_text}' on it. Is it hateful? Answer:"
     elif dataset_name == "scienceqa":
         prompt_text = "<image>{context} Question: {question} Answer:"
@@ -1323,22 +1255,13 @@
         prompt_text = "<image>Question: {question} Answer:"
     elif dataset_name == "vsr":
         prompt_text = "<image>{caption}"
-=======
-        prompt_text = "<image>is a meme with: '{meme_text}' written on it. Is it hateful? Answer:"
->>>>>>> ba25a2cd
 
     # used to calculate the ROC-AUC score
     gts = []
     pred_scores = []
 
-<<<<<<< HEAD
     test_iterator = more_itertools.chunked(test_dataset, args.batch_size)
     for batch_idx, batch in tqdm(enumerate(test_iterator), total=len(test_dataset), desc=f"Running inference {dataset_name}"):
-=======
-    for batch_idx, batch in tqdm(
-        enumerate(test_dataset), desc=f"Running inference {dataset_name}"
-    ):
->>>>>>> ba25a2cd
         batch_images = []
         batch_text = []
 
@@ -1369,15 +1292,6 @@
                 else:
                     return prompt_text
 
-<<<<<<< HEAD
-=======
-            def sample_to_prompt(sample):
-                if dataset_name == "hateful_memes":
-                    return prompt_text.replace("{meme_text}", sample["ocr"])
-                else:
-                    return prompt_text
-
->>>>>>> ba25a2cd
             context_text = "".join(
                 f"{sample_to_prompt(in_context_samples[i])} {in_context_samples[i]['class_name']}<|endofchunk|>"
                 for i in range(effective_num_shots)
@@ -1396,17 +1310,8 @@
 
         # Cache the context text: tokenize context and prompt,
         # e.g. '<context> a picture of a '
-<<<<<<< HEAD
         text_x = [context_text + sample_to_prompt(batch[idx]) + " " for idx, context_text in enumerate(batch_text)]
         # print(text_x)
-=======
-        text_x = [
-            context_text
-            + sample_to_prompt({k: batch[k][idx] for k in batch.keys()})
-            + " "
-            for idx, context_text in enumerate(batch_text)
-        ]
->>>>>>> ba25a2cd
         
         ctx_and_prompt_tokenized = tokenizer(
             text_x,
@@ -1440,25 +1345,19 @@
 
         if dataset_name == "imagenet":
             all_class_names = IMAGENET_CLASSNAMES
-<<<<<<< HEAD
         elif dataset_name == "scienceqa" or dataset_name == "iconqa":
             all_class_names = batch[0]["choices"] # MEGA HACK: ScienceQA has different classes for each sample 
         elif dataset_name == "vsr":
             all_class_names = VSR_CLASSNAMES
-=======
->>>>>>> ba25a2cd
         else:
             all_class_names = HM_CLASSNAMES
 
         if dataset_name == "imagenet":
             class_id_to_name = IMAGENET_1K_CLASS_ID_TO_LABEL
-<<<<<<< HEAD
         elif dataset_name == "scienceqa" or dataset_name == "iconqa":
             class_id_to_name = dict(zip(range(len(all_class_names)), all_class_names))
         elif dataset_name == "vsr":
             class_id_to_name = VSR_CLASS_ID_TO_LABEL
-=======
->>>>>>> ba25a2cd
         else:
             class_id_to_name = HM_CLASS_ID_TO_LABEL
 
@@ -1475,11 +1374,7 @@
                 classname_tokens = torch.unsqueeze(classname_tokens, 1)
 
             classname_tokens = repeat(
-<<<<<<< HEAD
-                classname_tokens, "b s -> (repeat b) s", repeat=args.batch_size
-=======
                 classname_tokens, "b s -> (repeat b) s", repeat=len(batch_text)
->>>>>>> ba25a2cd
             )
 
             # Compute the outputs one token at a time, using cached
@@ -1515,17 +1410,8 @@
             
             gen_probs = torch.gather(probs, 2, classname_tokens[:, :, None]).squeeze(-1).detach().cpu()
 
-<<<<<<< HEAD
             # print(f"DEBUG: gen_probs.shape = {gen_probs.shape}")
             # print(f"DEBUG: gen_probs = {gen_probs}")
-=======
-            gen_probs = (
-                torch.gather(probs, 2, classname_tokens[:, :, None])
-                .squeeze(-1)
-                .detach()
-                .cpu()
-            )
->>>>>>> ba25a2cd
 
             class_prob = torch.prod(gen_probs, 1).numpy()
             overall_probs.append(class_prob)
@@ -1538,11 +1424,7 @@
             """Return the indices of the top k elements in probs_ary."""
             return np.argsort(probs_ary)[::-1][:k]
 
-<<<<<<< HEAD
-        for i in range(args.batch_size):
-=======
         for i in range(len(batch_text)):
->>>>>>> ba25a2cd
             highest_prob_idxs = topk(overall_probs[i], 5)
 
             top5 = [class_id_to_name[pred] for pred in highest_prob_idxs]
@@ -1552,21 +1434,11 @@
             acc1 += int(y_i == top5[0])
 
             print(
-<<<<<<< HEAD
-                f"DEBUG: batch {idx} elem {i} of {args.batch_size}:"
-=======
                 f"DEBUG: batch {batch_idx} elem {i} of {batch_size}:"
->>>>>>> ba25a2cd
                 f"label {y_i} // top5 {top5} // all_class_names {all_class_names}"
             )
 
             if dataset_name == "hateful_memes":
-<<<<<<< HEAD
-                gts.append(highest_prob_idxs[0])
-                pred_scores.append(overall_probs[i][highest_prob_idxs[0]])
-
-        examples_seen = (batch_idx + 1) * args.batch_size
-=======
                 # apply a softmax to the logits to get the probability
                 # distribution over the classes
                 pred_probs = torch.softmax(
@@ -1576,13 +1448,11 @@
                 pred_scores.append(pred_probs[highest_prob_idxs[0]])
 
         examples_seen = (batch_idx + 1) * batch_size
->>>>>>> ba25a2cd
         print(
             "eval {}/{}: acc@1 ({}), acc@5 ({})".format(
                 examples_seen, num_samples, acc1 / examples_seen, acc5 / examples_seen
             )
         )
-<<<<<<< HEAD
 
     if dataset_name == "hateful_memes":
         # return ROC-AUC score
@@ -1591,15 +1461,5 @@
         # return top-1 accuracy
         return float(acc1) / len(test_dataset)
 
-=======
->>>>>>> ba25a2cd
-
-    if dataset_name == "hateful_memes":
-        # return ROC-AUC score
-        return roc_auc_score(gts, pred_scores)
-    else:
-        # return top-1 accuracy
-        return float(acc1) / len(test_dataset)
-
 if __name__ == "__main__":
     main()