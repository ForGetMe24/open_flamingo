import argparse
import importlib
import json
import os
import random
import uuid
from collections import defaultdict

from einops import repeat
import more_itertools
import numpy as np
import torch


from coco_metric import compute_cider, postprocess_captioning_generation
from eval_datasets import CaptionDataset, VQADataset, ImageNetDataset
from tqdm import tqdm


from eval_datasets import VQADataset, ImageNetDataset
from open_flamingo.eval.imagenet_utils import (
    openai_imagenet_classnames,
    IMAGENET_1K_CLASS_ID_TO_LABEL,
)

from eval_model import BaseEvalModel

from open_flamingo.eval.ok_vqa_utils import postprocess_ok_vqa_generation
from open_flamingo.src.flamingo import Flamingo
from vqa_metric import compute_vqa_accuracy, postprocess_vqa_generation

parser = argparse.ArgumentParser()
parser.add_argument(
    "--results_file", type=str, default=None, help="JSON file to save results"
)

# Trial arguments
parser.add_argument("--shots", nargs="+", default=[0, 4, 8, 16, 32], type=int)
parser.add_argument(
    "--num_trials",
    type=int,
    default=1,
    help="Number of trials to run for each shot using different demonstrations",
)
parser.add_argument(
    "--trial_seeds",
    nargs="+",
    default=[42],
    help="Seeds to use for each trial for picking demonstrations and eval sets",
)
parser.add_argument(
    "--num_samples", type=int, default=5000, help="Number of samples to evaluate on"
)
parser.add_argument(
    "--query_set_size", type=int, default=2048, help="Size of demonstration query set"
)

parser.add_argument("--batch_size", type=int, default=8)

# Per-dataset evaluation flags
parser.add_argument(
    "--eval_coco",
    action="store_true",
    default=False,
    help="Whether to evaluate on COCO.",
)
parser.add_argument(
    "--eval_vqav2",
    action="store_true",
    default=False,
    help="Whether to evaluate on VQAV2.",
)
parser.add_argument(
    "--eval_ok_vqa",
    action="store_true",
    default=False,
    help="Whether to evaluate on OK-VQA.",
)
parser.add_argument(
    "--eval_vizwiz",
    action="store_true",
    default=False,
    help="Whether to evaluate on VizWiz.",
)
parser.add_argument(
    "--eval_textvqa",
    action="store_true",
    default=False,
    help="Whether to evaluate on TextVQA.",
)
parser.add_argument(
    "--eval_imagenet",
    action="store_true",
    default=False,
    help="Whether to evaluate on ImageNet.",
)

parser.add_argument(
    "--eval_flickr30",
    action="store_true",
    default=False,
    help="Whether to evaluate on Flickr30.",
)

# Dataset arguments

## Flickr30 Dataset
parser.add_argument(
    "--flickr_image_dir_path",
    type=str,
    help="Path to the flickr30/flickr30k_images directory.",
    default=None,
)
parser.add_argument(
    "--flickr_karpathy_json_path",
    type=str,
    help="Path to the dataset_flickr30k.json file.",
    default=None,
)
parser.add_argument(
    "--flickr_annotations_json_path",
    type=str,
    help="Path to the dataset_flickr30k_coco_style.json file.",
)
## COCO Dataset
parser.add_argument(
    "--coco_train_image_dir_path",
    type=str,
    default=None,
)
parser.add_argument(
    "--coco_val_image_dir_path",
    type=str,
    default=None,
)
parser.add_argument(
    "--coco_karpathy_json_path",
    type=str,
    default=None,
)
parser.add_argument(
    "--coco_annotations_json_path",
    type=str,
    default=None,
)

## VQAV2 Dataset
parser.add_argument(
    "--vqav2_train_image_dir_path",
    type=str,
    default=None,
)
parser.add_argument(
    "--vqav2_train_questions_json_path",
    type=str,
    default=None,
)
parser.add_argument(
    "--vqav2_train_annotations_json_path",
    type=str,
    default=None,
)
parser.add_argument(
    "--vqav2_test_image_dir_path",
    type=str,
    default=None,
)
parser.add_argument(
    "--vqav2_test_questions_json_path",
    type=str,
    default=None,
)
parser.add_argument(
    "--vqav2_test_annotations_json_path",
    type=str,
    default=None,
)

## OK-VQA Dataset
parser.add_argument(
    "--ok_vqa_train_image_dir_path",
    type=str,
    help="Path to the vqav2/train2014 directory.",
    default=None,
)
parser.add_argument(
    "--ok_vqa_train_questions_json_path",
    type=str,
    help="Path to the v2_OpenEnded_mscoco_train2014_questions.json file.",
    default=None,
)
parser.add_argument(
    "--ok_vqa_train_annotations_json_path",
    type=str,
    help="Path to the v2_mscoco_train2014_annotations.json file.",
    default=None,
)
parser.add_argument(
    "--ok_vqa_test_image_dir_path",
    type=str,
    help="Path to the vqav2/val2014 directory.",
    default=None,
)
parser.add_argument(
    "--ok_vqa_test_questions_json_path",
    type=str,
    help="Path to the v2_OpenEnded_mscoco_val2014_questions.json file.",
    default=None,
)
parser.add_argument(
    "--ok_vqa_test_annotations_json_path",
    type=str,
    help="Path to the v2_mscoco_val2014_annotations.json file.",
    default=None,
)

## VizWiz Dataset
parser.add_argument(
    "--vizwiz_image_dir_path",
    type=str,
    help="Path to the vizwiz validation images directory.",
    default=None,
)
parser.add_argument(
    "--vizwiz_questions_json_path",
    type=str,
    help="Path to the vizwiz questions json file.",
    default=None,
)
parser.add_argument(
    "--vizwiz_annotations_json_path",
    type=str,
    help="Path to the vizwiz annotations json file.",
    default=None,
)

# TextVQA Dataset
parser.add_argument(
    "--textvqa_image_dir_path",
    type=str,
    help="Path to the textvqa images directory.",
    default=None,
)
parser.add_argument(
    "--textvqa_questions_json_path",
    type=str,
    help="Path to the textvqa questions json file.",
    default=None,
)
parser.add_argument(
    "--textvqa_annotations_json_path",
    type=str,
    help="Path to the textvqa annotations json file.",
    default=None,
)

## Imagenet dataset
parser.add_argument("--imagenet_root", type=str, default="/tmp")

parser.add_argument(
    "--model",
    type=str,
    help="Model name. Currently only `OpenFlamingo` is supported.",
    default="open_flamingo",
)


def main():
    args, leftovers = parser.parse_known_args()
    module = importlib.import_module(f"open_flamingo.eval.models.{args.model}")
    eval_model = module.EvalModel(leftovers)

    if args.model != "open_flamingo" and args.shots != [0]:
        raise ValueError("Only 0 shot eval is supported for non-open_flamingo models")

    if len(args.trial_seeds) != args.num_trials:
        raise ValueError("Number of trial seeds must be == number of trials.")

    results = defaultdict(list)

    if args.eval_flickr30:
        print("Evaluating on Flickr30k...")
        for shot in args.shots:
            scores = []
            for seed, trial in zip(args.trial_seeds, range(args.num_trials)):
                cider_score = evaluate_captioning(
                    args,
                    eval_model=eval_model,
                    num_shots=shot,
                    seed=seed,
                    dataset_name="flickr",
                )
                print(f"Shots {shot} Trial {trial} CIDEr score: {cider_score}")
                scores.append(cider_score)
            print(f"Shots {shot} Mean CIDEr score: {np.mean(scores)}")
            results["flickr30"].append(
                {"shots": shot, "trials": scores, "mean": np.mean(scores)}
            )

    if args.eval_coco:
        print("Evaluating on COCO...")
        for shot in args.shots:
            scores = []
            for seed, trial in zip(args.trial_seeds, range(args.num_trials)):
                cider_score = evaluate_captioning(
                    args,
                    eval_model=eval_model,
                    num_shots=shot,
                    seed=seed,
                    dataset_name="coco",
                )
                print(f"Shots {shot} Trial {trial} CIDEr score: {cider_score}")
                scores.append(cider_score)
            print(f"Shots {shot} Mean CIDEr score: {np.mean(scores)}")
            results["coco"].append(
                {"shots": shot, "trials": scores, "mean": np.mean(scores)}
            )

    if args.eval_ok_vqa:
        print("Evaluating on OK-VQA...")
        for shot in args.shots:
            scores = []
            for seed, trial in zip(args.trial_seeds, range(args.num_trials)):
                ok_vqa_score = evaluate_vqa(
                    args=args,
                    eval_model=eval_model,
                    num_shots=shot,
                    seed=seed,
                    dataset_name="ok_vqa",
                )
                print(f"Shots {shot} Trial {trial} OK-VQA score: {ok_vqa_score}")
                scores.append(ok_vqa_score)
            print(f"Shots {shot} Mean OK-VQA score: {np.mean(scores)}")
            results["ok_vqa"].append(
                {"shots": shot, "trials": scores, "mean": np.mean(scores)}
            )

    if args.eval_vqav2:
        print("Evaluating on VQAv2...")
        for shot in args.shots:
            scores = []
            for seed, trial in zip(args.trial_seeds, range(args.num_trials)):
                vqa_score = evaluate_vqa(
                    args=args,
                    eval_model=eval_model,
                    num_shots=shot,
                    seed=seed,
                    dataset_name="vqav2",
                )
                print(f"Shots {shot} Trial {trial} VQA score: {vqa_score}")
                scores.append(vqa_score)
            print(f"Shots {shot} Mean VQA score: {np.mean(scores)}")
            results["vqav2"].append(
                {"shots": shot, "trials": scores, "mean": np.mean(scores)}
            )

    if args.eval_vizwiz:
        print("Evaluating on VizWiz...")
        for shot in args.shots:
            scores = []
            for seed, trial in zip(args.trial_seeds, range(args.num_trials)):
                vizwiz_score = evaluate_vqa(
                    model=flamingo,
                    tokenizer=tokenizer,
                    image_processor=image_processor,
                    batch_size=args.batch_size,
                    num_samples=args.num_samples,
                    num_shots=shot,
                    device=args.device,
                    seed=seed,
                    image_dir_path=args.vizwiz_image_dir_path,
                    questions_json_path=args.vizwiz_questions_json_path,
                    annotations_json_path=args.vizwiz_annotations_json_path,
                    vqa_dataset="vizwiz",
                )
                print(f"Shots {shot} Trial {trial} VizWiz score: {vizwiz_score}")
                scores.append(vizwiz_score)
            print(f"Shots {shot} Mean VizWiz score: {np.mean(scores)}")
            results["vizwiz"].append(
                {"shots": shot, "trials": scores, "mean": np.mean(scores)}
            )

    if args.eval_textvqa:
        print("Evaluating on TextVQA...")
        for shot in args.shots:
            scores = []
            for seed, trial in zip(args.trial_seeds, range(args.num_trials)):
                textvqa_score = evaluate_vqa(
                    model=flamingo,
                    tokenizer=tokenizer,
                    image_processor=image_processor,
                    batch_size=args.batch_size,
                    num_samples=args.num_samples,
                    num_shots=shot,
                    device=args.device,
                    seed=seed,
                    image_dir_path=args.textvqa_image_dir_path,
                    questions_json_path=args.textvqa_questions_json_path,
                    annotations_json_path=args.textvqa_annotations_json_path,
                    vqa_dataset="textvqa",
                )
                print(f"Shots {shot} Trial {trial} TextVQA score: {textvqa_score}")
                scores.append(textvqa_score)
            print(f"Shots {shot} Mean TextVQA score: {np.mean(scores)}")
            results["textvqa"].append(
                {"shots": shot, "trials": scores, "mean": np.mean(scores)}
            )

    if args.eval_imagenet:
        print("Evaluating on ImageNet...")
        for shot in args.shots:
            scores = []
            for seed, trial in zip(args.trial_seeds, range(args.num_trials)):
                imagenet_score = evaluate_imagenet(
                    eval_model=eval_model,
                    batch_size=args.batch_size,
                    num_samples=args.num_samples,
                    num_shots=shot,
                    seed=seed,
                    imagenet_root=args.imagenet_root,
                )
                print(
                    f"Shots {shot} Trial {trial} " f"ImageNet score: {imagenet_score}"
                )
                scores.append(imagenet_score)
            print(f"Shots {shot} Mean ImageNet score: {np.mean(scores)}")
            results["imagenet"].append(
                {"shots": shot, "trials": scores, "mean": np.mean(scores)}
            )

    if args.results_file is not None:
        with open(args.results_file, "w") as f:
            json.dump(results, f)


def get_random_indices(num_samples, query_set_size, full_dataset, seed):
    if num_samples + query_set_size > len(full_dataset):
        raise ValueError(
            f"num_samples + query_set_size must be less than {len(full_dataset)}"
        )

    # get a random subset of the dataset
    np.random.seed(seed)
    random_indices = np.random.choice(
        len(full_dataset), num_samples + query_set_size, replace=False
    )
    return random_indices


def get_query_set(train_dataset, query_set_size, seed):
    np.random.seed(seed)
    query_set = np.random.choice(len(train_dataset), query_set_size, replace=False)
    return [train_dataset[i] for i in query_set]


def prepare_eval_samples(test_dataset, num_samples, seed):
    np.random.seed(seed)
    random_indices = np.random.choice(len(test_dataset), num_samples, replace=False)
    return torch.utils.data.Subset(test_dataset, random_indices)


def sample_batch_demos_from_query_set(query_set, num_samples, batch_size):
    return [random.sample(query_set, num_samples) for _ in range(batch_size)]


def compute_effective_num_shots(num_shots, model_type):
    if model_type == "open_flamingo":
        return num_shots if num_shots > 0 else 2
    return num_shots


def evaluate_captioning(
    args: argparse.Namespace,
    eval_model: BaseEvalModel,
    seed: int = 42,
    max_generation_length: int = 20,
    num_beams: int = 3,
    length_penalty: float = -2.0,
    num_shots: int = 8,
    dataset_name: str = "coco",
):
    """Evaluate a model on COCO dataset.

    Args:
        args (argparse.Namespace): arguments
        eval_model (BaseEvalModel): model to evaluate
        seed (int, optional): seed for random number generator. Defaults to 42.
        max_generation_length (int, optional): maximum length of the generated caption. Defaults to 20.
        num_beams (int, optional): number of beams to use for beam search. Defaults to 3.
        length_penalty (float, optional): length penalty for beam search. Defaults to -2.0.
        num_shots (int, optional): number of in-context samples to use. Defaults to 8.
        dataset_name (str, optional): dataset to evaluate on. Can be "coco" or "flickr". Defaults to "coco".
    Returns:
        float: CIDEr score

    """

    if dataset_name == "coco":
        image_train_dir_path = args.coco_train_image_dir_path
        image_val_dir_path = args.coco_val_image_dir_path
        annotations_path = args.coco_karpathy_json_path
    elif dataset_name == "flickr":
        image_train_dir_path = (
            args.flickr_image_dir_path
        )  # Note: calling this "train" for consistency with COCO but Flickr only has one split for images
        image_val_dir_path = None
        annotations_path = args.flickr_karpathy_json_path
    else:
        raise ValueError(f"Unsupported dataset: {dataset_name}")

    train_dataset = CaptionDataset(
        image_train_dir_path=image_train_dir_path,
        image_val_dir_path=image_val_dir_path,
        annotations_path=annotations_path,
        is_train=True,
        dataset_name=dataset_name,
    )

    test_dataset = CaptionDataset(
        image_train_dir_path=image_train_dir_path,
        image_val_dir_path=image_val_dir_path,
        annotations_path=annotations_path,
        is_train=False,
        dataset_name=dataset_name,
    )

    effective_num_shots = compute_effective_num_shots(num_shots, args.model)

    test_dataset = prepare_eval_samples(
        test_dataset,
        args.num_samples if args.num_samples > 0 else len(test_dataset),
        seed,
    )

    in_context_samples = get_query_set(train_dataset, args.query_set_size, seed)

    predictions = defaultdict()

    for batch in more_itertools.chunked(
        tqdm(test_dataset, desc=f"Running inference {dataset_name.upper()}"),
        args.batch_size,
    ):
        batch_demo_samples = sample_batch_demos_from_query_set(
            in_context_samples, effective_num_shots, len(batch)
        )

        batch_images = []
        batch_text = []
        for i in range(len(batch)):
            if num_shots > 0:
                context_images = [x["image"] for x in batch_demo_samples[i]]
            else:
                context_images = []
            batch_images.append(context_images + [batch[i]["image"]])

            context_text = "".join(
                [
                    eval_model.caption_prompt(caption=x["caption"].strip())
                    for x in batch_demo_samples[i]
                ]
            )

            # Keep the text but remove the image tags for the zero-shot case
            if num_shots == 0:
                context_text = context_text.replace("<image>", "")

            batch_text.append(context_text + eval_model.caption_prompt())

        outputs = eval_model.get_outputs(
            batch_images=batch_images,
            batch_text=batch_text,
            max_generation_length=max_generation_length,
            num_beams=num_beams,
            length_penalty=length_penalty,
        )

        new_predictions = [
            postprocess_captioning_generation(out).replace('"', "") for out in outputs
        ]

        for i, sample in enumerate(batch):
            predictions[sample["image_id"]] = {
                "caption": new_predictions[i],
            }

    # save the predictions to a temporary file
    results_path = f"{dataset_name}results_{uuid.uuid4()}.json"

    with open(results_path, "w") as f:
        f.write(
            json.dumps(
                [
                    {"image_id": k, "caption": predictions[k]["caption"]}
                    for k in predictions
                ],
                indent=4,
            )
        )

    metrics = compute_cider(
        result_path=results_path,
        annotations_path=args.coco_annotations_json_path
        if dataset_name == "coco"
        else args.flickr_annotations_json_path,
    )

    # delete the temporary file
    os.remove(results_path)

    return metrics["CIDEr"] * 100.0


def evaluate_vqa(
    args: argparse.Namespace,
    eval_model: BaseEvalModel,
    seed: int = 42,
    max_generation_length: int = 5,
    num_beams: int = 3,
    length_penalty: float = -2.0,
    num_shots: int = 8,
    dataset_name: str = "vqav2",
):
    """
    Evaluate a model on VQA datasets. Currently supports VQA v2.0, OK-VQA, VizWiz and TextVQA.

    Args:
        args (argparse.Namespace): arguments
        eval_model (BaseEvalModel): model to evaluate
        seed (int, optional): random seed. Defaults to 42.
        max_generation_length (int, optional): max generation length. Defaults to 5.
        num_beams (int, optional): number of beams to use for beam search. Defaults to 3.
        length_penalty (float, optional): length penalty for beam search. Defaults to -2.0.
        num_shots (int, optional): number of shots to use. Defaults to 8.
        dataset_name (string): type of vqa dataset: currently supports vqav2, ok_vqa. Defaults to vqav2.
    Returns:
        float: accuracy score
    """

<<<<<<< HEAD
    full_dataset = VQADataset(
        image_dir_path=image_dir_path,
        question_path=questions_json_path,
        annotations_path=annotations_json_path,
        vqa_dataset=vqa_dataset,
    )

    effective_num_shots = num_shots if num_shots > 0 else 2
    if num_samples + effective_num_shots > len(full_dataset):
        raise ValueError(
            f"num_samples + num_shots must be less than or equal to {len(full_dataset)}"
        )
=======
    if dataset_name == "ok_vqa":
        train_image_dir_path = args.ok_vqa_train_image_dir_path
        train_questions_json_path = args.ok_vqa_train_questions_json_path
        train_annotations_json_path = args.ok_vqa_train_annotations_json_path
        test_image_dir_path = args.ok_vqa_test_image_dir_path
        test_questions_json_path = args.ok_vqa_test_questions_json_path
        test_annotations_json_path = args.ok_vqa_test_annotations_json_path
    elif dataset_name == "vqav2":
        train_image_dir_path = args.vqav2_train_image_dir_path
        train_questions_json_path = args.vqav2_train_questions_json_path
        train_annotations_json_path = args.vqav2_train_annotations_json_path
        test_image_dir_path = args.vqav2_test_image_dir_path
        test_questions_json_path = args.vqav2_test_questions_json_path
        test_annotations_json_path = args.vqav2_test_annotations_json_path
    else:
        raise ValueError(f"Unsupported dataset: {dataset_name}")

    train_dataset = VQADataset(
        image_dir_path=train_image_dir_path,
        question_path=train_questions_json_path,
        annotations_path=train_annotations_json_path,
        is_train=True,
    )
>>>>>>> be0b4f64

    test_dataset = VQADataset(
        image_dir_path=test_image_dir_path,
        question_path=test_questions_json_path,
        annotations_path=test_annotations_json_path,
        is_train=False,
    )

    effective_num_shots = compute_effective_num_shots(num_shots, args.model)

    test_dataset = prepare_eval_samples(
        test_dataset,
        args.num_samples if args.num_samples > 0 else len(test_dataset),
        seed,
    )

    in_context_samples = get_query_set(train_dataset, args.query_set_size, seed)
    predictions = []

    for batch in more_itertools.chunked(
        tqdm(test_dataset, desc=f"Running inference {dataset_name.upper()}"),
        args.batch_size,
    ):
        batch_demo_samples = sample_batch_demos_from_query_set(
            in_context_samples, effective_num_shots, len(batch)
        )

        batch_images = []
        batch_text = []
        for i in range(len(batch)):
            if num_shots > 0:
                context_images = [x["image"] for x in batch_demo_samples[i]]
            else:
                context_images = []
            batch_images.append(context_images + [batch[i]["image"]])

            context_text = "".join(
                [
                    eval_model.vqa_prompt(
                        question=x["question"], answer=x["answers"][0]
                    )
                    for x in batch_demo_samples[i]
                ]
            )

            # Keep the text but remove the image tags for the zero-shot case
            if num_shots == 0:
                context_text = context_text.replace("<image>", "")

            batch_text.append(
                context_text + eval_model.vqa_prompt(question=batch[i]["question"])
            )

        outputs = eval_model.get_outputs(
            batch_images=batch_images,
            batch_text=batch_text,
            max_generation_length=max_generation_length,
            num_beams=num_beams,
            length_penalty=length_penalty,
        )

        process_function = (
            postprocess_vqa_generation
            if dataset_name == "vqav2"
            else postprocess_ok_vqa_generation
        )

        new_predictions = map(process_function, outputs)

        predictions.extend(
            [
                {"answer": p, "question_id": sample["question_id"]}
                for p, sample in zip(new_predictions, batch)
            ]
        )
    # save the predictions to a temporary file
    random_uuid = str(uuid.uuid4())
    with open(f"{dataset_name}results_{random_uuid}.json", "w") as f:
        f.write(json.dumps(predictions, indent=4))

    acc = compute_vqa_accuracy(
        f"{dataset_name}results_{random_uuid}.json",
        args.ok_vqa_test_questions_json_path
        if dataset_name == "ok_vqa"
        else args.vqav2_test_questions_json_path,
        args.ok_vqa_test_annotations_json_path
        if dataset_name == "ok_vqa"
        else args.vqav2_test_annotations_json_path,
    )

    # delete the temporary file
    os.remove(f"{dataset_name}results_{random_uuid}.json")

    return acc


def evaluate_imagenet(
    eval_model,
    batch_size: int,
    imagenet_root: str,
    seed: int = 42,
    num_samples: int = 5000,
    num_shots: int = 8,
):
    """
    Evaluate a model on ImageNet dataset.

    Args:
        eval_model (BaseEvalModel): model to evaluate
        batch_size (int): batch size
        imagenet_root (str): path to imagenet root for the specified split.
        seed (int, optional): random seed. Defaults to 42.
        num_samples (int, optional): number of samples to evaluate on. Defaults to 5000 samples.
        num_shots (int, optional): number of shots to use. Defaults to 8.

    Returns:
        float: accuracy score
    """
    if not hasattr(eval_model, "model") or not hasattr(eval_model, "tokenizer"):
        raise NotImplementedError(
            "evaluate_imagenet is currently only supported for OpenFlamingo " "models"
        )
    np.random.seed(seed)
    model, tokenizer = eval_model.model, eval_model.tokenizer
    assert isinstance(model, Flamingo)

    train_dataset = ImageNetDataset(os.path.join(imagenet_root, "train"))
    val_dataset = ImageNetDataset(os.path.join(imagenet_root, "val"))

    effective_num_shots = compute_effective_num_shots(num_shots, args.model)
    tokenizer.padding_side = (
        "left"  # For generation padding tokens should be on the left
    )

    acc1 = 0
    acc5 = 0
    prompt_text = "<image>A photo of a"

    val_iterator = more_itertools.chunked(val_dataset, batch_size)
    for batch_idx, batch in enumerate(val_iterator):
        batch_images = []
        batch_text = []

        for idx in range(len(batch)):
            # Choose a different set of random context samples for each sample
            # from the training set
            context_indices = np.random.choice(
                len(train_dataset), effective_num_shots, replace=False
            )

            in_context_samples = [train_dataset[i] for i in context_indices]

            vision_x = [
                eval_model.image_processor(data["image"]).unsqueeze(0)
                for data in in_context_samples
            ] + [eval_model.image_processor(batch[idx]["image"]).unsqueeze(0)]
            batch_images.append(torch.cat(vision_x, dim=0))

            context_class_names = [
                in_context_samples[i]["class_name"] for i in range(effective_num_shots)
            ]
            context_text = "".join(
                f"{prompt_text} {classname}<|endofchunk|>"
                for classname in context_class_names
            )
            batch_text.append(context_text)

        # shape [B, T_img, C, h, w]
        vision_x = torch.stack(batch_images, dim=0)
        # shape [B, T_img, 1, C, h, w] where 1 is the frame dimension
        vision_x = vision_x.unsqueeze(2)
        model._encode_vision_x(vision_x.cuda())

        # Cache the context text: tokenize context and prompt,
        # e.g. '<context> a picture of a '
        ctx_and_prompt_tokenized = tokenizer(
            [context_text + prompt_text + " " for context_text in batch_text],
            return_tensors="pt",
            padding=True,
            truncation=True,
            max_length=2048,
        )

        with torch.no_grad():
            precomputed = model(
                vision_x=None,
                lang_x=ctx_and_prompt_tokenized["input_ids"].cuda(),
                attention_mask=ctx_and_prompt_tokenized["attention_mask"].cuda(),
                clear_conditioned_layers=False,
                use_cached_vision_x=True,
                use_cache=True,
            )

        def _detach_pkvs(pkvs):
            """Detach a set of past key values."""
            return tuple([tuple([x.detach() for x in inner]) for inner in pkvs])

        precomputed_pkvs = _detach_pkvs(precomputed.past_key_values)

        precomputed_logits = precomputed.logits.detach()

        overall_probs = []
        for imagenet_class_name in tqdm(openai_imagenet_classnames):
            past_key_values = None
            # Tokenize only the class name and iteratively decode the model's
            # predictions for this class.
            classname_tokens = tokenizer(
                imagenet_class_name, add_special_tokens=False, return_tensors="pt"
            )["input_ids"].cuda()

            if classname_tokens.ndim == 1:  # Case: classname is only 1 token
                classname_tokens = torch.unsqueeze(classname_tokens, 1)

            classname_tokens = repeat(
                classname_tokens, "b s -> (repeat b) s", repeat=batch_size
            )

            # Compute the outputs one token at a time, using cached
            # activations.

            # Initialize the elementwise predictions with the last set of
            # logits from precomputed; this will correspond to the predicted
            # probability of the first position/token in the imagenet
            # classname. We will append the logits for each token to this
            # list (each element has shape [B, 1, vocab_size]).
            elementwise_logits = [precomputed_logits[:, -2:-1, :]]

            for token_idx in range(classname_tokens.shape[1]):
                _lang_x = classname_tokens[:, token_idx].reshape((-1, 1))
                with torch.no_grad():
                    outputs = model(
                        vision_x=None,
                        lang_x=_lang_x,
                        clear_conditioned_layers=False,
                        use_cached_vision_x=True,
                        past_key_values=(
                            past_key_values if token_idx > 0 else precomputed_pkvs
                        ),
                        use_cache=True,
                    )
                past_key_values = _detach_pkvs(outputs.past_key_values)
                elementwise_logits.append(outputs.logits.detach())

            # logits/probs has shape [B, classname_tokens + 1, vocab_size]
            logits = torch.concat(elementwise_logits, 1)
            probs = torch.softmax(logits, dim=-1).detach()

            # collect the probability of the generated token -- probability
            # at index 0 corresponds to the token at index 1.
            probs = probs[:, :-1, :]  # shape [B, classname_tokens, vocab_size]

            gen_probs = torch.gather(probs, 2, classname_tokens[:, :, None]).squeeze(-1)

            class_prob = torch.prod(gen_probs, 1).detach().cpu().numpy()
            overall_probs.append(class_prob)

        overall_probs = np.row_stack(overall_probs).T  # shape [B, num_classes]

        def topk(probs_ary: np.ndarray, k: int) -> np.ndarray:
            """Return the indices of the top k elements in probs_ary."""
            return np.argsort(probs_ary)[::-1][:k]

        for i in range(batch_size):
            top5 = [
                IMAGENET_1K_CLASS_ID_TO_LABEL[pred]
                for pred in topk(overall_probs[i], 5)
            ]

            y_i = batch[i]["class_name"]
            acc5 += int(y_i in set(top5))
            acc1 += int(y_i == top5[0])

            print(
                f"DEBUG: batch {idx} elem {i} of {batch_size}:"
                f"label {y_i} // top5 {top5}"
            )

        examples_seen = (batch_idx + 1) * batch_size
        print(
            "eval {}/{}: acc@1 ({}), acc@5 ({})".format(
                examples_seen, num_samples, acc1 / examples_seen, acc5 / examples_seen
            )
        )
        if batch_idx * batch_size >= num_samples - 1:
            break

    return float(acc1) / num_samples


if __name__ == "__main__":
    main()<|MERGE_RESOLUTION|>--- conflicted
+++ resolved
@@ -366,7 +366,6 @@
                     batch_size=args.batch_size,
                     num_samples=args.num_samples,
                     num_shots=shot,
-                    device=args.device,
                     seed=seed,
                     image_dir_path=args.vizwiz_image_dir_path,
                     questions_json_path=args.vizwiz_questions_json_path,
@@ -636,20 +635,6 @@
         float: accuracy score
     """
 
-<<<<<<< HEAD
-    full_dataset = VQADataset(
-        image_dir_path=image_dir_path,
-        question_path=questions_json_path,
-        annotations_path=annotations_json_path,
-        vqa_dataset=vqa_dataset,
-    )
-
-    effective_num_shots = num_shots if num_shots > 0 else 2
-    if num_samples + effective_num_shots > len(full_dataset):
-        raise ValueError(
-            f"num_samples + num_shots must be less than or equal to {len(full_dataset)}"
-        )
-=======
     if dataset_name == "ok_vqa":
         train_image_dir_path = args.ok_vqa_train_image_dir_path
         train_questions_json_path = args.ok_vqa_train_questions_json_path
@@ -673,7 +658,6 @@
         annotations_path=train_annotations_json_path,
         is_train=True,
     )
->>>>>>> be0b4f64
 
     test_dataset = VQADataset(
         image_dir_path=test_image_dir_path,
