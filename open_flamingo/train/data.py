"""
Preprocess and load datasets for training.
All datasets are expected to return batches of the form:
    (images, (text_input_ids, text_attention_mask))
    where images is of a tensor of shape (B, T_img, F, C, H, W)
    and text_input_ids and text_attention_mask are tensors of shape (B, T_txt)
"""

import functools
import io
import json
import math
import re
import random
import numpy as np
import torch
import torchvision
import webdataset as wds
from PIL import Image
import base64
<<<<<<< HEAD
from einops import rearrange
=======
from scipy.optimize import linear_sum_assignment
>>>>>>> 0c68d8b2

from data_utils import *

SUPPORTED_DATASETS = ["laion", "mmc4"]

Image.MAX_IMAGE_PIXELS = 1000000000
N_CHANNELS = 3
MIN_KB = 10
_SHARD_SHUFFLE_SIZE = 2000
_SHARD_SHUFFLE_INITIAL = 500
_SAMPLE_SHUFFLE_SIZE = 5000
_SAMPLE_SHUFFLE_INITIAL = 1000

try:
    import horovod.torch as hvd
except ImportError:
    hvd = None


def preprocess_image(sample, image_processor):
    """
    Convert images to tensors for training.
    Augmentations: random horizontal flip.
    Normalization handled by wds.
    """
    image = [image_processor(s).unsqueeze(0) for s in sample]
    image = torch.cat(image, dim=0)
    image = torchvision.transforms.RandomHorizontalFlip(p=0.5)(image)
    return image


def filter_no_caption_or_no_image(sample):
    """
    Filter out LAION samples with no caption or no image.
    """
    return ("txt" in sample) and (
        "png" in sample or "jpg" in sample or "jpeg" in sample
    )


def preprocess_laion_image(sample, image_processor):
    """
    Preprocess image for LAION. Applied to a batch of images.
    """
    sample = preprocess_image(sample, image_processor)
    return rearrange(sample, "(b t f) c h w -> b t f c h w", t=1, f=1)


def preprocess_laion_text(sample, tokenizer, max_tokens=32):
    """
    Preprocess text for LAION. Applied to a batch of captions.
    Captions are truncated to 32 tokens by default.
    """
    tokenizer.padding_side = "right"
    sample = [
        (f"<image>{s.strip()}<|endofchunk|>{tokenizer.eos_token}") for s in sample
    ]
    text = tokenizer(
        sample,
        max_length=max_tokens,
        padding="longest",
        truncation="only_first",
        return_tensors="pt",
    )
    return text["input_ids"], text["attention_mask"]


def preprocess_gpt_interleaved(
    info, tokenizer, clip_processor, min_num_images, max_num_images, max_tokens=256
):
    """
    Preprocess a ChatGPT-generated image-text sequence.
    """
    text = info["example"]
    text = re.sub(r"_!_IMAGE\d+_!_", "<|endofchunk|><image>", text)

    # convert images from base64 to PIL
    images = []
    for image_key in range(1, len(info["image_map"]) + 1):
        image_base64 = info["image_map"][f"_!_IMAGE{image_key}_!_"]["base64_image"]
        rawbytes = base64.b64decode(image_base64)
        images.append(Image.open(io.BytesIO(rawbytes)).convert("RGB"))

    # preprocess and pad images
    images_tensors = preprocess_image(images, clip_processor)
    keep_ixs = range(min(len(images_tensors), max_num_images))
    images_tensors = images_tensors[keep_ixs]
    if len(images_tensors) < max_num_images:
        zero_padding = torch.zeros(
            (max_num_images - len(images_tensors), 3, 224, 224), dtype=torch.float
        )
        images_tensors = torch.cat((images_tensors, zero_padding), dim=0)

    # preprocess and tokenize text
    text = text.replace("<|endofchunk|>", "", 1)  # but remove first eoc
    # whitespace cleanup
    text = (
        text.replace(" <|endofchunk|>", "<|endofchunk|>")
        .replace("<image> ", "<image>")
        .replace(" <image>", "<image>")
    )

    indices = [m.start() for m in re.finditer("<image>", text)]
    if len(indices) > max_num_images:
        start_index = indices[max_num_images - 1]
        text = text[:start_index]

    text = f"{text}<|endofchunk|>{tokenizer.eos_token}"
    tokenizer.padding_side = "right"
    text_tensor = tokenizer(
        text,
        max_length=max_tokens,
        truncation=True,
        padding="max_length",
        return_tensors="pt",
    )

    # reject sequences with too few images after truncation
    num_images = torch.count_nonzero(
        text_tensor["input_ids"]
        == tokenizer.additional_special_tokens_ids[
            tokenizer.additional_special_tokens.index("<image>")
        ]
    )
    if num_images < min_num_images:
        raise ValueError(f"Fewer than {min_num_images} images in sample")

    return (images_tensors, (text_tensor["input_ids"], text_tensor["attention_mask"]))


def preprocess_interleaved(
    sample,
    tokenizer,
    clip_processor,
    sim_threshold,
    min_num_images,
    max_num_images,
    max_tokens=256,
):
    """
    Preprocess an interleaved image-text sequence, either by calling preprocess_gpt_interleaved (if the sequence
    is ChatGPT-generated) or by preprocessing in this function (if the sequences is from MMC4).
    Applied to a single sequence.
    """
    info = json.loads(sample[0])
    if "is_gpt" in info:
        return preprocess_gpt_interleaved(
            info, tokenizer, clip_processor, min_num_images, max_num_images, max_tokens
        )

    sentences = info["text_list"]
    sim_matrix = info["similarity_matrix"]

    # load images first to find which ones are valid
    valid_images, valid_image_indices = [], []
    for i, sample_image in enumerate(info["image_info"]):
        if "image_base64" not in sample_image:
            continue
        image_base64 = sample_image["image_base64"]
        rawbytes = base64.b64decode(image_base64)

        # filter to images >= 10KB
        if len(rawbytes) // 1000 <= MIN_KB:
            continue

        image = Image.open(io.BytesIO(rawbytes)).convert("RGB")
        valid_images.append(image)
        valid_image_indices.append(i)

    if len(valid_image_indices) == 0:
        raise ValueError("No images in sample")

    sim_matrix = np.array(sim_matrix)  # of shape images x sentences
    sim_matrix = sim_matrix[valid_image_indices]

    # negate the similarities to turn then into costs
    cost_matrix = -sim_matrix
    # find one to one assignements
    image_indices, sentence_indices = linear_sum_assignment(cost_matrix)

    images, sentence_ixs = [], []
    for i, sim_ix in zip(image_indices, sentence_indices):
        sim_score = sim_matrix[i][sim_ix]

        if sim_score < sim_threshold:
            continue

        images.append(valid_images[i])
        sentence_ixs.append(sim_ix)

    if len(images) == 0:
        raise ValueError("No images in sample")

    # preprocess and pad images
    images_tensors = preprocess_image(images, clip_processor)
    keep_ixs = range(min(len(images_tensors), max_num_images))
    images_tensors = images_tensors[keep_ixs]
    sentence_ixs = [sentence_ixs[ix] for ix in keep_ixs]
    if len(images_tensors) < max_num_images:
        zero_padding = torch.zeros(
            (
                max_num_images - len(images_tensors),
                N_CHANNELS,
                images_tensors[0].shape[1],
                images_tensors[0].shape[2],
            ),
            dtype=torch.float,
        )
        images_tensors = torch.cat((images_tensors, zero_padding), dim=0)

    # preprocess and tokenize text
    # add in <image> and <eoc> tokens
    for ix in sentence_ixs:
        sentences[ix] = f"<|endofchunk|><image>{sentences[ix]}"
    text = " ".join(sentences)
    text = text.replace("<|endofchunk|>", "", 1)  # but remove first eoc
    # whitespace cleanup
    text = (
        text.replace(" <|endofchunk|>", "<|endofchunk|>")
        .replace("<image> ", "<image>")
        .replace(" <image>", "<image>")
    )
    text = f"{text}<|endofchunk|>{tokenizer.eos_token}"
    tokenizer.padding_side = "right"
    text_tensor = tokenizer(
        text,
        max_length=max_tokens,
        truncation=True,
        padding="max_length",
        return_tensors="pt",
    )

    # reject sequences with too few images (after truncation)
    num_images = torch.count_nonzero(
        text_tensor["input_ids"]
        == tokenizer.additional_special_tokens_ids[
            tokenizer.additional_special_tokens.index("<image>")
        ]
    )
    if num_images < min_num_images:
        raise ValueError(f"Fewer than {min_num_images} images in sample")
    elif (
        num_images == 1 and random.random() <= 0.5
    ):  # 50% chance of keeping single image samples
        raise ValueError("Only one images in sample")

    # avoid the situation where there's one <image> token and it's at the end
    if (
        num_images == 1
        and text_tensor["input_ids"][:, -1]
        == tokenizer.additional_special_tokens_ids[
            tokenizer.additional_special_tokens.index("<image>")
        ]
    ):
        raise ValueError(
            "Only one image at the end of sample, so labels will all be -100"
        )

    return (
        rearrange(images_tensors, "(t f) c h w -> t f c h w", f=1),
        (text_tensor["input_ids"], text_tensor["attention_mask"]),
    )


def get_mmc4_dataset(args, image_processor, tokenizer, epoch=0, floor=False):
    """
    Initialize webdataset for MMC4 / ChatGPT sequences
    """
    input_shards = args.mmc4_shards
    assert input_shards is not None
    resampled = getattr(args, "dataset_resampled", False)

    num_samples, num_shards = get_dataset_size(input_shards)
    num_samples = None
    if not num_samples:
        num_samples = args.train_num_samples_mmc4
        if not num_samples:
            raise RuntimeError(
                "Currently, number of dataset samples must be specified for training dataset. "
                "Please specify via `--train-num-samples` if no dataset length info present."
            )

    # create a shared epoch store to sync epoch to dataloader worker proc
    shared_epoch = SharedEpoch(epoch=epoch)
    if resampled:
        pipeline = [
            ResampledShards2(input_shards, deterministic=True, epoch=shared_epoch)
        ]
    else:
        pipeline = [wds.SimpleShardList(input_shards)]

    preprocess_fn = functools.partial(
        preprocess_interleaved,
        clip_processor=image_processor,
        tokenizer=tokenizer,
        sim_threshold=args.mmc4_textsim_threshold,
        min_num_images=args.mmc4_min_num_images,
        max_num_images=args.mmc4_max_num_images,
    )

    # at this point we have an iterator over all the shards
    if not resampled:
        pipeline.extend(
            [
                detshuffle2(
                    bufsize=_SHARD_SHUFFLE_SIZE,
                    initial=_SHARD_SHUFFLE_INITIAL,
                    seed=args.seed,
                    epoch=shared_epoch,
                ),
                wds.split_by_node,
                wds.split_by_worker,
            ]
        )
    pipeline.extend(
        [
            # at this point, we have an iterator over the shards assigned to each worker at each node
            # wds.tarfile_to_samples(handler=log_and_continue),
            tarfile_to_samples_nothrow,
            wds.shuffle(
                bufsize=_SAMPLE_SHUFFLE_SIZE,
                initial=_SAMPLE_SHUFFLE_INITIAL,
            ),
        ]
    )

    def zip_text(batch):
        """Unpack from [(input_ids, attention_mask), ...] to (input_ids, attention_mask)"""
        input_ids, attention_mask = tuple(zip(*batch))
        return torch.stack(input_ids).squeeze(1), torch.stack(attention_mask).squeeze(1)

    pipeline.extend(
        [
            wds.to_tuple("json", handler=log_and_continue),
            wds.map(preprocess_fn, handler=log_and_continue),
            wds.batched(args.batch_size_mmc4, partial=False),
            wds.map_tuple(lambda x: x, zip_text, handler=log_and_continue),
        ]
    )

    dataset = wds.DataPipeline(*pipeline)
    if not resampled:
        assert (
            num_shards >= args.workers * args.world_size
        ), "number of shards must be >= total workers"
    # roll over and repeat a few samples to get same number of full batches on each node
    round_fn = math.floor if floor else math.ceil
    global_batch_size = args.batch_size_mmc4 * args.world_size
    num_batches = round_fn(num_samples / global_batch_size)
    num_workers = max(1, args.workers)
    num_worker_batches = round_fn(num_batches / num_workers)  # per dataloader worker
    num_batches = num_worker_batches * num_workers
    num_samples = num_batches * global_batch_size
    # each worker is iterating over this
    dataset = dataset.with_epoch(num_worker_batches)

    dataloader = wds.WebLoader(
        dataset,
        batch_size=None,
        shuffle=False,
        num_workers=args.workers,
        persistent_workers=True,
    )

    # add meta-data to dataloader instance for convenience
    dataloader.num_batches = num_batches
    dataloader.num_samples = num_samples

    return DataInfo(
        name="mmc4",
        dataloader=dataloader,
        batch_size=args.batch_size_mmc4,
        shared_epoch=shared_epoch,
        loss_multiplier=args.loss_multiplier_mmc4,
    )


def get_laion_dataset(args, image_processor, tokenizer, epoch=0, floor=False):
    """
    Initialize webdataset for LAION data
    """
    input_shards = args.laion_shards
    assert input_shards is not None
    resampled = getattr(args, "dataset_resampled", False)

    num_samples, num_shards = get_dataset_size(input_shards)
    num_samples = None
    if not num_samples:
        num_samples = args.train_num_samples_laion
        if not num_samples:
            raise RuntimeError(
                "Currently, number of dataset samples must be specified for training dataset. "
                "Please specify via `--train-num-samples` if no dataset length info present."
            )

    # create a shared epoch store to sync epoch to dataloader worker proc
    shared_epoch = SharedEpoch(epoch=epoch)
    if resampled:
        pipeline = [
            ResampledShards2(input_shards, deterministic=True, epoch=shared_epoch)
        ]
    else:
        pipeline = [wds.SimpleShardList(input_shards)]

    # create two preprocess functions that take in the passed in image_processor and tokenizer
    preprocess_image_fn = functools.partial(
        preprocess_laion_image, image_processor=image_processor
    )
    preprocess_text_fn = functools.partial(preprocess_laion_text, tokenizer=tokenizer)

    # at this point we have an iterator over all the shards
    if not resampled:
        pipeline.extend(
            [
                detshuffle2(
                    bufsize=_SHARD_SHUFFLE_SIZE,
                    initial=_SHARD_SHUFFLE_INITIAL,
                    seed=args.seed,
                    epoch=shared_epoch,
                ),
                wds.split_by_node,
                wds.split_by_worker,
            ]
        )
    pipeline.extend(
        [
            # at this point, we have an iterator over the shards assigned to each worker at each node
            # wds.tarfile_to_samples(handler=log_and_continue),
            tarfile_to_samples_nothrow,
            wds.shuffle(
                bufsize=_SAMPLE_SHUFFLE_SIZE,
                initial=_SAMPLE_SHUFFLE_INITIAL,
            ),
        ]
    )

    pipeline.extend(
        [
            wds.select(filter_no_caption_or_no_image),
            wds.decode("pilrgb", handler=log_and_continue),
            wds.to_tuple("jpg;png;jpeg", "txt", handler=log_and_continue),
            wds.batched(args.batch_size_laion, partial=False),
            wds.map_tuple(
                preprocess_image_fn, preprocess_text_fn, handler=log_and_continue
            ),
        ]
    )

    dataset = wds.DataPipeline(*pipeline)
    if not resampled:
        assert (
            num_shards >= args.workers * args.world_size
        ), "number of shards must be >= total workers"
    # roll over and repeat a few samples to get same number of full batches on each node
    round_fn = math.floor if floor else math.ceil
    global_batch_size = args.batch_size_laion * args.world_size
    num_batches = round_fn(num_samples / global_batch_size)
    num_workers = max(1, args.workers)
    num_worker_batches = round_fn(num_batches / num_workers)  # per dataloader worker
    num_batches = num_worker_batches * num_workers
    num_samples = num_batches * global_batch_size
    # each worker is iterating over this
    dataset = dataset.with_epoch(num_worker_batches)

    dataloader = wds.WebLoader(
        dataset,
        batch_size=None,
        shuffle=False,
        num_workers=args.workers,
        persistent_workers=True,
    )

    # add meta-data to dataloader instance for convenience
    dataloader.num_batches = num_batches
    dataloader.num_samples = num_samples

    return DataInfo(
        name="laion",
        dataloader=dataloader,
        batch_size=args.batch_size_laion,
        shared_epoch=shared_epoch,
        loss_multiplier=args.loss_multiplier_laion,
    )


def get_data(args, image_processor, tokenizer, dataset_type, epoch=0):
    """
    Interface for getting the webdatasets
    """
    if dataset_type == "laion":
        return get_laion_dataset(
            args, image_processor=image_processor, epoch=epoch, tokenizer=tokenizer
        )
    elif dataset_type == "mmc4":
        return get_mmc4_dataset(
            args, image_processor=image_processor, epoch=epoch, tokenizer=tokenizer
        )
    else:
        raise ValueError(f"Unsupported dataset: {dataset_type}")<|MERGE_RESOLUTION|>--- conflicted
+++ resolved
@@ -18,11 +18,8 @@
 import webdataset as wds
 from PIL import Image
 import base64
-<<<<<<< HEAD
 from einops import rearrange
-=======
 from scipy.optimize import linear_sum_assignment
->>>>>>> 0c68d8b2
 
 from data_utils import *
 
