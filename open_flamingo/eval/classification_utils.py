--- conflicted
+++ resolved
@@ -1001,15 +1001,9 @@
     "corn cob",
     "toilet paper",
 ]
-
 HM_CLASSNAMES = [
     "no",
     "yes",
-<<<<<<< HEAD
 ]
-HM_CLASS_ID_TO_LABEL = {0: "no", 1: "yes"}
 WATERBIRDS_CLASSNAMES = ["landbird", "waterbird"]
-CELEBA_CLASSNAMES = ["not blonde", "blonde"]
-=======
-]
->>>>>>> da25e19e
+CELEBA_CLASSNAMES = ["not blonde", "blonde"]