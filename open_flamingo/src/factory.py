from typing import Optional

from transformers import AutoModelForCausalLM, AutoTokenizer
import open_clip

from .flamingo import Flamingo
from .flamingo_lm import FlamingoLMMixin
from .utils import extend_instance
from .mllm import MLLM


def create_model_and_transforms(
    clip_vision_encoder_path: str,
    clip_vision_encoder_pretrained: str,
    lang_encoder_path: str,
    tokenizer_path: str,
    cross_attn_every_n_layers: int = 1,
    use_local_files: bool = False,
    decoder_layers_attr_name: str = None,
    freeze_lm_embeddings: bool = False,
<<<<<<< HEAD
    model_family: str = "flamingo",
    freeze_backbone_mllm: bool = False,
=======
    cache_dir: Optional[str] = None,
>>>>>>> ded3485f
    **flamingo_kwargs,
):
    """
    Initialize a Flamingo model from a pretrained vision encoder and language encoder.
    Appends special tokens to the tokenizer and freezes backbones.

    Args:
        clip_vision_encoder_path (str): path to pretrained clip model (e.g. "ViT-B-32")
        clip_vision_encoder_pretrained (str): name of pretraining dataset for clip model (e.g. "laion2b_s32b_b79k")
        lang_encoder_path (str): path to pretrained language encoder
        tokenizer_path (str): path to pretrained tokenizer
        cross_attn_every_n_layers (int, optional): determines how often to add a cross-attention layer. Defaults to 1.
        use_local_files (bool, optional): whether to use local files. Defaults to False.
        decoder_layers_attr_name (str, optional): name of the decoder layers attribute. Defaults to None.
        freeze_lm_embeddings (bool, optional): whether to freeze LM input embeddings when configuring Perceiver.
        cache_dir (str, optional): path to cache directory for downloading OpenClip/HF weights.
    Returns:
        Flamingo: Flamingo model from pretrained vision and language encoders
        Image processor: Pipeline to preprocess input images
        Tokenizer: A tokenizer for the language model
    """
    vision_encoder, _, image_processor = open_clip.create_model_and_transforms(
        clip_vision_encoder_path,
        pretrained=clip_vision_encoder_pretrained,
        cache_dir=cache_dir,
    )
    # set the vision encoder to output the visual features
    vision_encoder.visual.output_tokens = True

    text_tokenizer = AutoTokenizer.from_pretrained(
        tokenizer_path,
        local_files_only=use_local_files,
        trust_remote_code=True,
        cache_dir=cache_dir,
    )
    # add Flamingo special tokens to the tokenizer
    text_tokenizer.add_special_tokens(
        {"additional_special_tokens": ["<|endofchunk|>", "<image>"]}
    )
    if text_tokenizer.pad_token is None:
        # Issue: GPT models don't have a pad token, which we use to
        # modify labels for the loss.
        text_tokenizer.add_special_tokens({"pad_token": "<PAD>"})

    lang_encoder = AutoModelForCausalLM.from_pretrained(
        lang_encoder_path,
        local_files_only=use_local_files,
        trust_remote_code=True,
        cache_dir=cache_dir,
    )

    # hacks for MPT-1B, which doesn't have a get_input_embeddings method
    if "mpt-1b-redpajama-200b" in lang_encoder_path:

        class EmbeddingFnMixin:
            def get_input_embeddings(self):
                return self.transformer.wte

            def set_input_embeddings(self, new_embeddings):
                self.transformer.wte = new_embeddings

        extend_instance(lang_encoder, EmbeddingFnMixin)

<<<<<<< HEAD
    if model_family == "flamingo":
        # convert LM to FlamingoLM
        extend_instance(lang_encoder, FlamingoLMMixin)

        if decoder_layers_attr_name is None:
            decoder_layers_attr_name = _infer_decoder_layers_attr_name(lang_encoder)
        lang_encoder.set_decoder_layers_attr_name(decoder_layers_attr_name)
        lang_encoder.resize_token_embeddings(len(text_tokenizer))

        model = Flamingo(
            vision_encoder,
            lang_encoder,
            text_tokenizer.encode("<|endofchunk|>")[-1],
            text_tokenizer.encode("<image>")[-1],
            vis_dim=open_clip.get_model_config(clip_vision_encoder_path)["vision_cfg"][
                "width"
            ],
            cross_attn_every_n_layers=cross_attn_every_n_layers,
            **flamingo_kwargs,
        )

        # Freeze all parameters
        model.requires_grad_(False)
        assert sum(p.numel() for p in model.parameters() if p.requires_grad) == 0

        # Unfreeze perceiver, gated_cross_attn_layers, and LM input embeddings
        model.perceiver.requires_grad_(True)
        model.lang_encoder.gated_cross_attn_layers.requires_grad_(True)
        if not freeze_lm_embeddings:
            model.lang_encoder.get_input_embeddings().requires_grad_(True)
            # TODO: investigate also training the output embeddings when untied

        print(
            f"Flamingo model initialized with {sum(p.numel() for p in model.parameters() if p.requires_grad)} trainable parameters"
        )

    elif model_family == "mllm":
        lang_encoder.resize_token_embeddings(len(text_tokenizer))                

        model = MLLM(
            vision_model=vision_encoder,
            language_model=lang_encoder,
            padding_token_id=text_tokenizer.pad_token_id,
            media_token_id=text_tokenizer.encode("<image>")[-1],
            vis_dim=open_clip.get_model_config(clip_vision_encoder_path)["vision_cfg"][
                "width"
            ],
        )

        # Freeze vision encoder
        model.vision_model.requires_grad_(False)
        if freeze_backbone_mllm:
            model.language_model.requires_grad_(False)

        print(
            f"MLLM model initialized with {sum(p.numel() for p in model.parameters() if p.requires_grad)} trainable parameters"
        )
=======
    # convert LM to FlamingoLM
    extend_instance(lang_encoder, FlamingoLMMixin)

    if decoder_layers_attr_name is None:
        decoder_layers_attr_name = _infer_decoder_layers_attr_name(lang_encoder)
    lang_encoder.set_decoder_layers_attr_name(decoder_layers_attr_name)
    lang_encoder.resize_token_embeddings(
        len(text_tokenizer)
    )

    model = Flamingo(
        vision_encoder,
        lang_encoder,
        text_tokenizer.encode("<|endofchunk|>")[-1],
        text_tokenizer.encode("<image>")[-1],
        vis_dim=open_clip.get_model_config(clip_vision_encoder_path)["vision_cfg"][
            "width"
        ],
        cross_attn_every_n_layers=cross_attn_every_n_layers,
        **flamingo_kwargs,
    )

    # Freeze all parameters
    model.requires_grad_(False)
    assert sum(p.numel() for p in model.parameters() if p.requires_grad) == 0

    # Unfreeze perceiver, gated_cross_attn_layers, and LM input embeddings
    model.perceiver.requires_grad_(True)
    model.lang_encoder.gated_cross_attn_layers.requires_grad_(True)

    # TODO: FIX this. Currently we are just training all embeddings unless freeze_lm_embeddings is on in which case we only train <image> and <eoc> embeddings
    model.lang_encoder.get_input_embeddings().requires_grad_(True)
    model.lang_encoder.get_output_embeddings().requires_grad_(True)

    print(
        f"Flamingo model initialized with {sum(p.numel() for p in model.parameters() if p.requires_grad)} trainable parameters"
    )
>>>>>>> ded3485f

    return model, image_processor, text_tokenizer


def _infer_decoder_layers_attr_name(model):
    for k in __KNOWN_DECODER_LAYERS_ATTR_NAMES:
        if k.lower() in model.__class__.__name__.lower():
            return __KNOWN_DECODER_LAYERS_ATTR_NAMES[k]

    raise ValueError(
        f"We require the attribute name for the nn.ModuleList in the decoder storing the transformer block layers. Please supply this string manually."
    )


__KNOWN_DECODER_LAYERS_ATTR_NAMES = {
    "opt": "model.decoder.layers",
    "gptj": "transformer.h",
    "gpt-j": "transformer.h",
    "pythia": "gpt_neox.layers",
    "llama": "model.layers",
    "gptneoxforcausallm": "gpt_neox.layers",
    "mpt": "transformer.blocks",
    "mosaicgpt": "transformer.blocks",
}<|MERGE_RESOLUTION|>--- conflicted
+++ resolved
@@ -18,12 +18,8 @@
     use_local_files: bool = False,
     decoder_layers_attr_name: str = None,
     freeze_lm_embeddings: bool = False,
-<<<<<<< HEAD
     model_family: str = "flamingo",
     freeze_backbone_mllm: bool = False,
-=======
-    cache_dir: Optional[str] = None,
->>>>>>> ded3485f
     **flamingo_kwargs,
 ):
     """
@@ -87,15 +83,16 @@
 
         extend_instance(lang_encoder, EmbeddingFnMixin)
 
-<<<<<<< HEAD
     if model_family == "flamingo":
         # convert LM to FlamingoLM
         extend_instance(lang_encoder, FlamingoLMMixin)
 
-        if decoder_layers_attr_name is None:
-            decoder_layers_attr_name = _infer_decoder_layers_attr_name(lang_encoder)
-        lang_encoder.set_decoder_layers_attr_name(decoder_layers_attr_name)
-        lang_encoder.resize_token_embeddings(len(text_tokenizer))
+    if decoder_layers_attr_name is None:
+        decoder_layers_attr_name = _infer_decoder_layers_attr_name(lang_encoder)
+    lang_encoder.set_decoder_layers_attr_name(decoder_layers_attr_name)
+    lang_encoder.resize_token_embeddings(
+        len(text_tokenizer)
+    )
 
         model = Flamingo(
             vision_encoder,
@@ -113,12 +110,13 @@
         model.requires_grad_(False)
         assert sum(p.numel() for p in model.parameters() if p.requires_grad) == 0
 
-        # Unfreeze perceiver, gated_cross_attn_layers, and LM input embeddings
-        model.perceiver.requires_grad_(True)
-        model.lang_encoder.gated_cross_attn_layers.requires_grad_(True)
-        if not freeze_lm_embeddings:
-            model.lang_encoder.get_input_embeddings().requires_grad_(True)
-            # TODO: investigate also training the output embeddings when untied
+    # Unfreeze perceiver, gated_cross_attn_layers, and LM input embeddings
+    model.perceiver.requires_grad_(True)
+    model.lang_encoder.gated_cross_attn_layers.requires_grad_(True)
+
+    # TODO: FIX this. Currently we are just training all embeddings unless freeze_lm_embeddings is on in which case we only train <image> and <eoc> embeddings
+    model.lang_encoder.get_input_embeddings().requires_grad_(True)
+    model.lang_encoder.get_output_embeddings().requires_grad_(True)
 
         print(
             f"Flamingo model initialized with {sum(p.numel() for p in model.parameters() if p.requires_grad)} trainable parameters"
@@ -145,45 +143,6 @@
         print(
             f"MLLM model initialized with {sum(p.numel() for p in model.parameters() if p.requires_grad)} trainable parameters"
         )
-=======
-    # convert LM to FlamingoLM
-    extend_instance(lang_encoder, FlamingoLMMixin)
-
-    if decoder_layers_attr_name is None:
-        decoder_layers_attr_name = _infer_decoder_layers_attr_name(lang_encoder)
-    lang_encoder.set_decoder_layers_attr_name(decoder_layers_attr_name)
-    lang_encoder.resize_token_embeddings(
-        len(text_tokenizer)
-    )
-
-    model = Flamingo(
-        vision_encoder,
-        lang_encoder,
-        text_tokenizer.encode("<|endofchunk|>")[-1],
-        text_tokenizer.encode("<image>")[-1],
-        vis_dim=open_clip.get_model_config(clip_vision_encoder_path)["vision_cfg"][
-            "width"
-        ],
-        cross_attn_every_n_layers=cross_attn_every_n_layers,
-        **flamingo_kwargs,
-    )
-
-    # Freeze all parameters
-    model.requires_grad_(False)
-    assert sum(p.numel() for p in model.parameters() if p.requires_grad) == 0
-
-    # Unfreeze perceiver, gated_cross_attn_layers, and LM input embeddings
-    model.perceiver.requires_grad_(True)
-    model.lang_encoder.gated_cross_attn_layers.requires_grad_(True)
-
-    # TODO: FIX this. Currently we are just training all embeddings unless freeze_lm_embeddings is on in which case we only train <image> and <eoc> embeddings
-    model.lang_encoder.get_input_embeddings().requires_grad_(True)
-    model.lang_encoder.get_output_embeddings().requires_grad_(True)
-
-    print(
-        f"Flamingo model initialized with {sum(p.numel() for p in model.parameters() if p.requires_grad)} trainable parameters"
-    )
->>>>>>> ded3485f
 
     return model, image_processor, text_tokenizer
 
