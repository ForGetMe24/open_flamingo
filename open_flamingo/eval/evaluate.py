--- conflicted
+++ resolved
@@ -10,7 +10,6 @@
 import more_itertools
 import numpy as np
 import torch
-<<<<<<< HEAD
 from sklearn.metrics import roc_auc_score
 
 from coco_metric import compute_cider, postprocess_captioning_generation
@@ -24,23 +23,12 @@
     VSRDataset,
     NoCapsDataset,
 )
-=======
-
-
-from coco_metric import compute_cider, postprocess_captioning_generation
-from eval_datasets import CaptionDataset, VQADataset, ImageNetDataset
->>>>>>> 2aeff039
 from tqdm import tqdm
 
 
 from eval_datasets import VQADataset, ImageNetDataset
-<<<<<<< HEAD
 from open_flamingo.eval.classification_utils import (
     IMAGENET_CLASSNAMES,
-=======
-from open_flamingo.eval.imagenet_utils import (
-    openai_imagenet_classnames,
->>>>>>> 2aeff039
     IMAGENET_1K_CLASS_ID_TO_LABEL,
     HM_CLASSNAMES,
     HM_CLASS_ID_TO_LABEL,
@@ -201,7 +189,6 @@
 ## VQAV2 Dataset
 parser.add_argument(
     "--vqav2_train_image_dir_path",
-<<<<<<< HEAD
     type=str,
     default=None,
 )
@@ -217,39 +204,15 @@
 )
 parser.add_argument(
     "--vqav2_test_image_dir_path",
-=======
->>>>>>> 2aeff039
-    type=str,
-    default=None,
-)
-parser.add_argument(
-<<<<<<< HEAD
+    type=str,
+    default=None,
+)
+parser.add_argument(
     "--vqav2_test_questions_json_path",
-=======
-    "--vqav2_train_questions_json_path",
->>>>>>> 2aeff039
-    type=str,
-    default=None,
-)
-parser.add_argument(
-<<<<<<< HEAD
-=======
-    "--vqav2_train_annotations_json_path",
-    type=str,
-    default=None,
-)
-parser.add_argument(
-    "--vqav2_test_image_dir_path",
-    type=str,
-    default=None,
-)
-parser.add_argument(
-    "--vqav2_test_questions_json_path",
-    type=str,
-    default=None,
-)
-parser.add_argument(
->>>>>>> 2aeff039
+    type=str,
+    default=None,
+)
+parser.add_argument(
     "--vqav2_test_annotations_json_path",
     type=str,
     default=None,
@@ -292,7 +255,6 @@
     help="Path to the v2_mscoco_val2014_annotations.json file.",
     default=None,
 )
-<<<<<<< HEAD
 
 ## VizWiz Dataset
 parser.add_argument(
@@ -363,13 +325,10 @@
     help="Path to the textvqa annotations json file.",
     default=None,
 )
-=======
->>>>>>> 2aeff039
 
 ## Imagenet dataset
 parser.add_argument("--imagenet_root", type=str, default="/tmp")
 
-<<<<<<< HEAD
 ## Hateful Memes dataset
 parser.add_argument(
     "--hateful_memes_train_image_dir_path",
@@ -440,8 +399,6 @@
     default=None,
 )
 
-=======
->>>>>>> 2aeff039
 parser.add_argument(
     "--model",
     type=str,
@@ -453,21 +410,12 @@
 def main():
     args, leftovers = parser.parse_known_args()
     module = importlib.import_module(f"open_flamingo.eval.models.{args.model}")
-<<<<<<< HEAD
 
     model_args = {
         leftovers[i].lstrip("-"): leftovers[i + 1] for i in range(0, len(leftovers), 2)
     }
     eval_model = module.EvalModel(model_args)
 
-=======
-
-    model_args = {
-        leftovers[i].lstrip("-"): leftovers[i + 1] for i in range(0, len(leftovers), 2)
-    }
-    eval_model = module.EvalModel(model_args)
-
->>>>>>> 2aeff039
     if args.model != "open_flamingo" and args.shots != [0]:
         raise ValueError("Only 0 shot eval is supported for non-open_flamingo models")
 
@@ -614,16 +562,9 @@
         for shot in args.shots:
             scores = []
             for seed, trial in zip(args.trial_seeds, range(args.num_trials)):
-<<<<<<< HEAD
                 imagenet_score = evaluate_classification(
                     args,
                     eval_model=eval_model,
-=======
-                imagenet_score = evaluate_imagenet(
-                    eval_model=eval_model,
-                    batch_size=args.batch_size,
-                    num_samples=args.num_samples,
->>>>>>> 2aeff039
                     num_shots=shot,
                     seed=seed,
                     dataset_name="imagenet",
@@ -757,26 +698,15 @@
     if model_type == "open_flamingo":
         return num_shots if num_shots > 0 else 2
     return num_shots
-<<<<<<< HEAD
-
-
-=======
-
-
->>>>>>> 2aeff039
+
+
 def evaluate_captioning(
     args: argparse.Namespace,
     eval_model: BaseEvalModel,
     seed: int = 42,
-<<<<<<< HEAD
     max_generation_length: int = 30,
     num_beams: int = 3,
     length_penalty: float = 0.0,
-=======
-    max_generation_length: int = 20,
-    num_beams: int = 3,
-    length_penalty: float = -2.0,
->>>>>>> 2aeff039
     num_shots: int = 8,
     dataset_name: str = "coco",
 ):
@@ -806,15 +736,12 @@
         )  # Note: calling this "train" for consistency with COCO but Flickr only has one split for images
         image_val_dir_path = None
         annotations_path = args.flickr_karpathy_json_path
-<<<<<<< HEAD
     elif dataset_name == "nocaps":
         image_train_dir_path = args.coco_train_image_dir_path
         image_val_dir_path = args.coco_val_image_dir_path
         annotations_path = args.coco_karpathy_json_path
         nocaps_annotations_path = args.nocaps_annotations_json_path
         nocaps_image_dir_path = args.nocaps_image_dir_path
-=======
->>>>>>> 2aeff039
     else:
         raise ValueError(f"Unsupported dataset: {dataset_name}")
 
@@ -823,7 +750,6 @@
         image_val_dir_path=image_val_dir_path,
         annotations_path=annotations_path,
         is_train=True,
-<<<<<<< HEAD
         dataset_name=dataset_name if dataset_name != "nocaps" else "coco",
     )
 
@@ -850,34 +776,9 @@
     )
 
     in_context_samples = get_query_set(train_dataset, args.query_set_size, seed)
-=======
-        dataset_name=dataset_name,
-    )
-
-    test_dataset = CaptionDataset(
-        image_train_dir_path=image_train_dir_path,
-        image_val_dir_path=image_val_dir_path,
-        annotations_path=annotations_path,
-        is_train=False,
-        dataset_name=dataset_name,
-    )
-
-    effective_num_shots = compute_effective_num_shots(num_shots, args.model)
-
-    test_dataset = prepare_eval_samples(
-        test_dataset,
-        args.num_samples if args.num_samples > 0 else len(test_dataset),
-        seed,
-    )
->>>>>>> 2aeff039
 
     in_context_samples = get_query_set(train_dataset, args.query_set_size, seed)
 
-<<<<<<< HEAD
-=======
-    predictions = defaultdict()
-
->>>>>>> 2aeff039
     for batch in more_itertools.chunked(
         tqdm(test_dataset, desc=f"Running inference {dataset_name.upper()}"),
         args.batch_size,
@@ -905,15 +806,9 @@
             # Keep the text but remove the image tags for the zero-shot case
             if num_shots == 0:
                 context_text = context_text.replace("<image>", "")
-<<<<<<< HEAD
 
             batch_text.append(context_text + eval_model.get_caption_prompt())
 
-=======
-
-            batch_text.append(context_text + eval_model.get_caption_prompt())
-
->>>>>>> 2aeff039
         outputs = eval_model.get_outputs(
             batch_images=batch_images,
             batch_text=batch_text,
@@ -949,13 +844,9 @@
         result_path=results_path,
         annotations_path=args.coco_annotations_json_path
         if dataset_name == "coco"
-<<<<<<< HEAD
         else args.flickr_annotations_json_path
         if dataset_name == "flickr"
         else args.nocaps_annotations_json_path,
-=======
-        else args.flickr_annotations_json_path,
->>>>>>> 2aeff039
     )
 
     # delete the temporary file
@@ -1004,7 +895,6 @@
         test_image_dir_path = args.vqav2_test_image_dir_path
         test_questions_json_path = args.vqav2_test_questions_json_path
         test_annotations_json_path = args.vqav2_test_annotations_json_path
-<<<<<<< HEAD
     elif dataset_name == "vizwiz":
         train_image_dir_path = args.vizwiz_train_image_dir_path
         train_questions_json_path = args.vizwiz_train_questions_json_path
@@ -1019,8 +909,6 @@
         test_image_dir_path = args.textvqa_image_dir_path
         test_questions_json_path = args.textvqa_test_questions_json_path
         test_annotations_json_path = args.textvqa_test_annotations_json_path
-=======
->>>>>>> 2aeff039
     else:
         raise ValueError(f"Unsupported dataset: {dataset_name}")
 
@@ -1029,10 +917,7 @@
         question_path=train_questions_json_path,
         annotations_path=train_annotations_json_path,
         is_train=True,
-<<<<<<< HEAD
         dataset_name=dataset_name,
-=======
->>>>>>> 2aeff039
     )
 
     test_dataset = VQADataset(
@@ -1040,10 +925,7 @@
         question_path=test_questions_json_path,
         annotations_path=test_annotations_json_path,
         is_train=False,
-<<<<<<< HEAD
         dataset_name=dataset_name,
-=======
->>>>>>> 2aeff039
     )
 
     effective_num_shots = compute_effective_num_shots(num_shots, args.model)
@@ -1100,15 +982,9 @@
         )
 
         process_function = (
-<<<<<<< HEAD
             postprocess_ok_vqa_generation
             if dataset_name == "ok_vqa"
             else postprocess_vqa_generation
-=======
-            postprocess_vqa_generation
-            if dataset_name == "vqav2"
-            else postprocess_ok_vqa_generation
->>>>>>> 2aeff039
         )
 
         new_predictions = map(process_function, outputs)
@@ -1126,17 +1002,8 @@
 
     acc = compute_vqa_accuracy(
         f"{dataset_name}results_{random_uuid}.json",
-<<<<<<< HEAD
         test_questions_json_path,
         test_annotations_json_path,
-=======
-        args.ok_vqa_test_questions_json_path
-        if dataset_name == "ok_vqa"
-        else args.vqav2_test_questions_json_path,
-        args.ok_vqa_test_annotations_json_path
-        if dataset_name == "ok_vqa"
-        else args.vqav2_test_annotations_json_path,
->>>>>>> 2aeff039
     )
 
     # delete the temporary file
@@ -1145,46 +1012,28 @@
     return acc
 
 
-<<<<<<< HEAD
 def evaluate_classification(
     args: argparse.Namespace,
     eval_model,
-=======
-def evaluate_imagenet(
-    eval_model,
-    batch_size: int,
-    imagenet_root: str,
->>>>>>> 2aeff039
     seed: int = 42,
     num_shots: int = 8,
-<<<<<<< HEAD
     dataset_name: str = "imagenet",
-=======
->>>>>>> 2aeff039
 ):
     """
     Evaluate a model on classification dataset.
 
     Args:
         eval_model (BaseEvalModel): model to evaluate
-<<<<<<< HEAD
-=======
-        batch_size (int): batch size
->>>>>>> 2aeff039
         imagenet_root (str): path to imagenet root for the specified split.
         seed (int, optional): random seed. Defaults to 42.
         num_shots (int, optional): number of shots to use. Defaults to 8.
-<<<<<<< HEAD
         dataset_name (str, optional): dataset name. Defaults to "imagenet".
-=======
->>>>>>> 2aeff039
 
     Returns:
         float: accuracy score
     """
     if not hasattr(eval_model, "model") or not hasattr(eval_model, "tokenizer"):
         raise NotImplementedError(
-<<<<<<< HEAD
             "evaluate_classification is currently only supported for OpenFlamingo "
             "models"
         )
@@ -1242,25 +1091,12 @@
         seed,
     )
 
-=======
-            "evaluate_imagenet is currently only supported for OpenFlamingo " "models"
-        )
-    np.random.seed(seed)
-    model, tokenizer = eval_model.model, eval_model.tokenizer
-    assert isinstance(model, Flamingo)
-
-    train_dataset = ImageNetDataset(os.path.join(imagenet_root, "train"))
-    val_dataset = ImageNetDataset(os.path.join(imagenet_root, "val"))
-
-    effective_num_shots = compute_effective_num_shots(num_shots, args.model)
->>>>>>> 2aeff039
     tokenizer.padding_side = (
         "left"  # For generation padding tokens should be on the left
     )
 
     acc1 = 0
     acc5 = 0
-<<<<<<< HEAD
 
     if dataset_name == "imagenet":
         prompt_text = "<image>A photo of a"
@@ -1395,36 +1231,6 @@
 
             classname_tokens = repeat(
                 classname_tokens, "b s -> (repeat b) s", repeat=args.batch_size
-=======
-    prompt_text = "<image>A photo of a"
-
-    val_iterator = more_itertools.chunked(val_dataset, batch_size)
-    for batch_idx, batch in enumerate(val_iterator):
-        batch_images = []
-        batch_text = []
-
-        for idx in range(len(batch)):
-            # Choose a different set of random context samples for each sample
-            # from the training set
-            context_indices = np.random.choice(
-                len(train_dataset), effective_num_shots, replace=False
-            )
-
-            in_context_samples = [train_dataset[i] for i in context_indices]
-
-            vision_x = [
-                eval_model.image_processor(data["image"]).unsqueeze(0)
-                for data in in_context_samples
-            ] + [eval_model.image_processor(batch[idx]["image"]).unsqueeze(0)]
-            batch_images.append(torch.cat(vision_x, dim=0))
-
-            context_class_names = [
-                in_context_samples[i]["class_name"] for i in range(effective_num_shots)
-            ]
-            context_text = "".join(
-                f"{prompt_text} {classname}<|endofchunk|>"
-                for classname in context_class_names
->>>>>>> 2aeff039
             )
             batch_text.append(context_text)
 
@@ -1444,7 +1250,6 @@
             max_length=2048,
         )
 
-<<<<<<< HEAD
             # Compute the outputs one token at a time, using cached
             # activations.
 
@@ -1491,79 +1296,6 @@
             # print(f"DEBUG: gen_probs = {gen_probs}")
 
             class_prob = torch.prod(gen_probs, 1).numpy()
-=======
-        with torch.no_grad():
-            precomputed = model(
-                vision_x=None,
-                lang_x=ctx_and_prompt_tokenized["input_ids"].cuda(),
-                attention_mask=ctx_and_prompt_tokenized["attention_mask"].cuda(),
-                clear_conditioned_layers=False,
-                use_cached_vision_x=True,
-                use_cache=True,
-            )
-
-        def _detach_pkvs(pkvs):
-            """Detach a set of past key values."""
-            return tuple([tuple([x.detach() for x in inner]) for inner in pkvs])
-
-        precomputed_pkvs = _detach_pkvs(precomputed.past_key_values)
-
-        precomputed_logits = precomputed.logits.detach()
-
-        overall_probs = []
-        for imagenet_class_name in tqdm(openai_imagenet_classnames):
-            past_key_values = None
-            # Tokenize only the class name and iteratively decode the model's
-            # predictions for this class.
-            classname_tokens = tokenizer(
-                imagenet_class_name, add_special_tokens=False, return_tensors="pt"
-            )["input_ids"].cuda()
-
-            if classname_tokens.ndim == 1:  # Case: classname is only 1 token
-                classname_tokens = torch.unsqueeze(classname_tokens, 1)
-
-            classname_tokens = repeat(
-                classname_tokens, "b s -> (repeat b) s", repeat=batch_size
-            )
-
-            # Compute the outputs one token at a time, using cached
-            # activations.
-
-            # Initialize the elementwise predictions with the last set of
-            # logits from precomputed; this will correspond to the predicted
-            # probability of the first position/token in the imagenet
-            # classname. We will append the logits for each token to this
-            # list (each element has shape [B, 1, vocab_size]).
-            elementwise_logits = [precomputed_logits[:, -2:-1, :]]
-
-            for token_idx in range(classname_tokens.shape[1]):
-                _lang_x = classname_tokens[:, token_idx].reshape((-1, 1))
-                with torch.no_grad():
-                    outputs = model(
-                        vision_x=None,
-                        lang_x=_lang_x,
-                        clear_conditioned_layers=False,
-                        use_cached_vision_x=True,
-                        past_key_values=(
-                            past_key_values if token_idx > 0 else precomputed_pkvs
-                        ),
-                        use_cache=True,
-                    )
-                past_key_values = _detach_pkvs(outputs.past_key_values)
-                elementwise_logits.append(outputs.logits.detach())
-
-            # logits/probs has shape [B, classname_tokens + 1, vocab_size]
-            logits = torch.concat(elementwise_logits, 1)
-            probs = torch.softmax(logits, dim=-1).detach()
-
-            # collect the probability of the generated token -- probability
-            # at index 0 corresponds to the token at index 1.
-            probs = probs[:, :-1, :]  # shape [B, classname_tokens, vocab_size]
-
-            gen_probs = torch.gather(probs, 2, classname_tokens[:, :, None]).squeeze(-1)
-
-            class_prob = torch.prod(gen_probs, 1).detach().cpu().numpy()
->>>>>>> 2aeff039
             overall_probs.append(class_prob)
 
         overall_probs = np.row_stack(overall_probs).T  # shape [B, num_classes]
@@ -1572,25 +1304,16 @@
             """Return the indices of the top k elements in probs_ary."""
             return np.argsort(probs_ary)[::-1][:k]
 
-<<<<<<< HEAD
         for i in range(args.batch_size):
             highest_prob_idxs = topk(overall_probs[i], 5)
 
             top5 = [class_id_to_name[pred] for pred in highest_prob_idxs]
-=======
-        for i in range(batch_size):
-            top5 = [
-                IMAGENET_1K_CLASS_ID_TO_LABEL[pred]
-                for pred in topk(overall_probs[i], 5)
-            ]
->>>>>>> 2aeff039
 
             y_i = batch[i]["class_name"]
             acc5 += int(y_i in set(top5))
             acc1 += int(y_i == top5[0])
 
             print(
-<<<<<<< HEAD
                 f"DEBUG: batch {idx} elem {i} of {args.batch_size}:"
                 f"label {y_i} // top5 {top5} // all_class_names {all_class_names}"
             )
@@ -1600,19 +1323,11 @@
                 pred_scores.append(overall_probs[i][highest_prob_idxs[0]])
 
         examples_seen = (batch_idx + 1) * args.batch_size
-=======
-                f"DEBUG: batch {idx} elem {i} of {batch_size}:"
-                f"label {y_i} // top5 {top5}"
-            )
-
-        examples_seen = (batch_idx + 1) * batch_size
->>>>>>> 2aeff039
         print(
             "eval {}/{}: acc@1 ({}), acc@5 ({})".format(
                 examples_seen, num_samples, acc1 / examples_seen, acc5 / examples_seen
             )
         )
-<<<<<<< HEAD
 
     if dataset_name == "hateful_memes":
         # return ROC-AUC score
@@ -1620,12 +1335,6 @@
     else:
         # return top-1 accuracy
         return float(acc1) / len(test_dataset)
-=======
-        if batch_idx * batch_size >= num_samples - 1:
-            break
-
-    return float(acc1) / num_samples
->>>>>>> 2aeff039
 
 
 if __name__ == "__main__":
