from typing import List, Dict

from PIL import Image
import torch
from einops import repeat

from open_flamingo.eval.eval_model import BaseEvalModel
from open_flamingo.src.factory import create_model_and_transforms
from open_flamingo.eval.utils import unwrap_model, get_autocast, get_cast_dtype
from transformers.modeling_outputs import CausalLMOutputWithPast


class EvalModel(BaseEvalModel):
    """OpenFlamingo model evaluation.

    Attributes:
      model (nn.Module): Underlying Torch model.
      tokenizer (transformers.PreTrainedTokenizer): Tokenizer for model.
      device: Index of GPU to use, or the string "CPU"
    """

    def __init__(self, model_args):
        assert (
            "vision_encoder_path" in model_args
            and "lm_path" in model_args
            and "checkpoint_path" in model_args
            and "lm_tokenizer_path" in model_args
            and "cross_attn_every_n_layers" in model_args
            and "vision_encoder_pretrained" in model_args
            and "precision" in model_args
        ), "OpenFlamingo requires vision_encoder_path, lm_path, device, checkpoint_path, lm_tokenizer_path, cross_attn_every_n_layers, vision_encoder_pretrained, and precision arguments to be specified"

        self.device = (
            model_args["device"]
            if ("device" in model_args and model_args["device"] >= 0)
            else "cpu"
        )
        self.autocast = get_autocast(model_args["precision"])
        self.cast_dtype = get_cast_dtype(model_args["precision"])
        (
            self.model,
            self.image_processor,
            self.tokenizer,
        ) = create_model_and_transforms(
            model_args["vision_encoder_path"],
            model_args["vision_encoder_pretrained"],
            model_args["lm_path"],
            model_args["lm_tokenizer_path"],
            cross_attn_every_n_layers=int(model_args["cross_attn_every_n_layers"]),
        )
        checkpoint = torch.load(model_args["checkpoint_path"], map_location=self.device)
        if "model_state_dict" in checkpoint:
            checkpoint = checkpoint["model_state_dict"]
            checkpoint = {k.replace("module.", ""): v for k, v in checkpoint.items()}
        self.model.load_state_dict(checkpoint, strict=False)
        self.model.to(self.device, dtype=self.cast_dtype)
        self.model.eval()
        self.tokenizer.padding_side = "left"
        self.lm_name = model_args["lm_path"].split("/")[-1]

    def _prepare_images(self, batch: List[List[Image.Image]]) -> torch.Tensor:
        """
        Convert images to tensors, reshape them, and stack them.
        Args:
            batch: A list of lists of images.
        Returns:
            preprocessed images (tensors) or None
                shape (B, T_img, F, C, H, W)
                None if no images in batch
        """
        images_per_example = max(len(x) for x in batch)
        batch_images = None
        for iexample, example in enumerate(batch):
            for iimage, image in enumerate(example):
                preprocessed = self.image_processor(image)
                if batch_images is None:
                    batch_images = torch.zeros(
                        (len(batch), images_per_example, 1) + preprocessed.shape,
                        dtype=preprocessed.dtype,
                    )
                batch_images[iexample, iimage, 0] = preprocessed
        if batch_images is not None:
            batch_images = batch_images.to(
                self.device, dtype=self.cast_dtype, non_blocking=True
            )
        return batch_images

    def _prepare_text(
        self,
        batch: List[List[str]],
        padding="longest",
        truncation=True,
        max_length=2000,
    ):
        """
        Tokenize the text and stack them.
        Args:
            batch: A list of lists of strings.
        Returns:
            input_ids (tensor)
                shape (B, T_txt)
            attention_mask (tensor)
                shape (B, T_txt)
        """
        encodings = self.tokenizer(
            batch,
            padding=padding,
            truncation=truncation,
            return_tensors="pt",
            max_length=max_length,
        )
        input_ids, attention_mask = encodings["input_ids"], encodings["attention_mask"]
        input_ids = input_ids.to(self.device, non_blocking=True)
        attention_mask = attention_mask.to(
            self.device, non_blocking=True
        )
        return input_ids, attention_mask.bool()

    def get_outputs(
        self,
        batch_text: List[str],
        batch_images: List[List[Image.Image]],
        min_generation_length: int,
        max_generation_length: int,
        num_beams: int,
        length_penalty: float,
    ) -> List[str]:
        """
        Get generation outputs.
        """
        batch_images = self._prepare_images(batch_images)
        input_ids, attention_mask = self._prepare_text(batch_text)

        with torch.inference_mode():
            with self.autocast():
                outputs = unwrap_model(self.model).generate(
                    batch_images,
                    input_ids,
                    attention_mask,
                    min_new_tokens=min_generation_length,
                    max_new_tokens=max_generation_length,
                    num_beams=num_beams,
                    length_penalty=length_penalty,
                )

        # Extract only the new gnerated tokens
        outputs = outputs[:, len(input_ids[0]) :]

        return self.tokenizer.batch_decode(outputs, skip_special_tokens=True)

    def get_rank_classifications(
        self,
        batch_text: List[str],
        batch_images: List[List[Image.Image]],
        all_class_names: List[str],
        use_cache: bool,
        normalize_length: bool,
    ):
        """
        Returns a (B, |all_class_names|) tensor containing the logprobs for each class name.
        """
        batch_images = self._prepare_images(batch_images)
        ctx_input_ids, ctx_attention_mask = self._prepare_text(batch_text)

        # Cache the context
        if use_cache:
            # reserve the last token in the context for the main forward pass
            self.cache_media(
                input_ids=ctx_input_ids,
                vision_x=batch_images,
            )
            precomputed = self.__call__(
                vision_x=None,
                lang_x=ctx_input_ids,
                attention_mask=ctx_attention_mask,
                clear_conditioned_layers=False,
                use_cache=True,
            )
            precomputed_logits = precomputed.logits
            precomputed_pkvs = precomputed.past_key_values
        else:
            precomputed_pkvs = None

        # Loop through class names and get log-likelihoods
        # Note: if all classnames are one token, this code is redundant, since we could
        # get all logits after one pass. However, if there are multi-token classnames,
        # we need to loop through each classname separately.
        overall_probs = []
        for class_name in all_class_names:
            # Tokenize only the class name
            classname_tokens = self.tokenizer(
                class_name, add_special_tokens=False, return_tensors="pt"
            )["input_ids"].to(self.device)
            assert classname_tokens.ndim == 2
            classname_tokens = repeat(
                classname_tokens, "b s -> (repeat b) s", repeat=len(batch_text)
            )
            num_tokens_in_classname = classname_tokens.shape[1]

            # Concatenate the class name tokens
            if not use_cache:
                _lang_x = torch.cat([ctx_input_ids, classname_tokens], dim=1)
                _attention_mask = torch.cat(
                    [
                        ctx_attention_mask,
                        torch.ones_like(classname_tokens).bool(),
                    ],
                    dim=1,
                )
                _vision_x = batch_images
            else:
                _lang_x = classname_tokens
                _attention_mask = None
                _vision_x = None

            # Call forward to get the logits
            outputs = self.__call__(
                vision_x=_vision_x,
                lang_x=_lang_x,
                attention_mask=_attention_mask,
                clear_conditioned_layers=(not use_cache),
                past_key_values=precomputed_pkvs,
            )

            # Get the logits of the classname
            # logits shape is either (B, num_tokens_in_classname, vocab_len) with use_cache
            # or (B, len(_lang_x), vocab_len) without use_cache
            # remember that the logits at index t on dim 1 correspond to predictions for the t+1st token
            logits = outputs.logits
            if use_cache:
                logits = torch.cat([precomputed_logits, logits], dim=1)

            logprobs = torch.log_softmax(logits, dim=-1)
            gen_probs = logprobs[
                :, -num_tokens_in_classname - 1 : -1, :
            ]  # (B, num_tokens_in_classname, vocab_len)
            gen_probs = torch.gather(
                gen_probs, 2, classname_tokens[:, :, None]
            ).squeeze(-1)

            # Aggregate over tokens in the classname
            if normalize_length:
                class_prob = torch.mean(gen_probs, dim=1)
            else:
                class_prob = torch.sum(gen_probs, dim=1)
            overall_probs.append(class_prob)  # (B, 1)

        self.uncache_media()
        overall_probs = torch.vstack(overall_probs).T.cpu()  # shape (B, num_classes)
        return overall_probs

    def __call__(
        self,
        lang_x: torch.Tensor,
        vision_x: torch.Tensor,
        attention_mask: torch.Tensor,
        past_key_values: torch.Tensor = None,
        clear_conditioned_layers: bool = False,
        use_cache: bool = False,
    ):
        """
        Calls the forward function of the model.
        Special logic to handle the case if past_key_values is not None:
            then lang_x is assumed to contain the tokens to be generated
            *excluding* the tokens already in past_key_values.
            We then repeatedly call forward, updating the past_key_values.
        """
        # standard forward pass
        if past_key_values is None:
            with torch.inference_mode():
                with self.autocast():
                    outputs = self.model(
                        vision_x=vision_x,
                        lang_x=lang_x,
                        attention_mask=attention_mask,
                        clear_conditioned_layers=clear_conditioned_layers,
                        past_key_values=past_key_values,
                        use_cache=use_cache,
                    )
            return outputs

        # loop to handle updating past_key_values
        logits = []
        for token_idx in range(lang_x.shape[1]):
            _lang_x = lang_x[:, token_idx].reshape((-1, 1))
            if attention_mask is not None:
                _attention_mask = attention_mask[:, token_idx].reshape((-1, 1))
            else:
                _attention_mask = None

            with torch.inference_mode():
                with self.autocast():
                    outputs = self.model(
                        vision_x=vision_x,
                        lang_x=_lang_x,
                        attention_mask=_attention_mask,
                        clear_conditioned_layers=False,
                        past_key_values=past_key_values,
                        use_cache=True,
                    )

            past_key_values = outputs.past_key_values
            logits.append(outputs.logits)

        logits = torch.cat(logits, dim=1)
        return CausalLMOutputWithPast(
            logits=logits,
            past_key_values=past_key_values,
        )

    def encode_vision_x(self, image_tensor: torch.Tensor):
        unwrap_model(self.model)._encode_vision_x(image_tensor.to(self.device))

    def uncache_media(self):
        unwrap_model(self.model).uncache_media()

    def cache_media(self, input_ids, vision_x):
        unwrap_model(self.model).cache_media(input_ids=input_ids, vision_x=vision_x)

    def get_vqa_prompt(self, question, answer=None) -> str:
        return f"<image>Question:{question} Answer:{answer if answer is not None else ''}{'<|endofchunk|>' if answer is not None else ''}"

    def get_caption_prompt(self, caption=None) -> str:
        return f"<image>Output:{caption if caption is not None else ''}{'<|endofchunk|>' if caption is not None else ''}"

    def get_imagenet_prompt(self, label=None) -> str:
        return f"<image>An image of a {label if label is not None else ''}{'<|endofchunk|>' if label is not None else ''}"

    def get_hateful_memes_prompt(self, text, label=None) -> str:
        return f"<image>is an image with: '{text}' written on it. Is it hateful? Answer:{label if label is not None else ''}{'<|endofchunk|>' if label is not None else ''}"

    def get_waterbirds_prompt(self, label=None) -> str:
<<<<<<< HEAD
        return f"<image>Question: Is this a landbird or waterbird? Answer: {label if label is not None else ''}{'<|endofchunk|>' if label is not None else ''}"

    def get_camelyon17_prompt(self, label=None) -> str:
        return f"<image>Question: Is this a normal tissue or cancer tissue? Answer: {label if label is not None else ''}{'<|endofchunk|>' if label is not None else ''}"
=======
        return f"<image>Question: Is this a landbird or waterbird? Answer:{label if label is not None else ''}{'<|endofchunk|>' if label is not None else ''}"
>>>>>>> fb3afad2
<|MERGE_RESOLUTION|>--- conflicted
+++ resolved
@@ -330,11 +330,7 @@
         return f"<image>is an image with: '{text}' written on it. Is it hateful? Answer:{label if label is not None else ''}{'<|endofchunk|>' if label is not None else ''}"
 
     def get_waterbirds_prompt(self, label=None) -> str:
-<<<<<<< HEAD
-        return f"<image>Question: Is this a landbird or waterbird? Answer: {label if label is not None else ''}{'<|endofchunk|>' if label is not None else ''}"
+        return f"<image>Question: Is this a landbird or waterbird? Answer:{label if label is not None else ''}{'<|endofchunk|>' if label is not None else ''}"
 
     def get_camelyon17_prompt(self, label=None) -> str:
-        return f"<image>Question: Is this a normal tissue or cancer tissue? Answer: {label if label is not None else ''}{'<|endofchunk|>' if label is not None else ''}"
-=======
-        return f"<image>Question: Is this a landbird or waterbird? Answer:{label if label is not None else ''}{'<|endofchunk|>' if label is not None else ''}"
->>>>>>> fb3afad2
+        return f"<image>Question: Is this a normal tissue or cancer tissue? Answer:{label if label is not None else ''}{'<|endofchunk|>' if label is not None else ''}"