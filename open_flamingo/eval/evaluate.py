--- conflicted
+++ resolved
@@ -24,14 +24,7 @@
 from tqdm import tqdm
 
 
-<<<<<<< HEAD
 import classification_utils
-=======
-from classification_utils import (
-    IMAGENET_CLASSNAMES,
-    HM_CLASSNAMES,
-)
->>>>>>> da25e19e
 
 from eval_model import BaseEvalModel
 
@@ -884,12 +877,7 @@
         train_dataset = ImageNetDataset(os.path.join(args.imagenet_root, "train"))
         test_dataset = ImageNetDataset(os.path.join(args.imagenet_root, "val"))
         prompt_fn = lambda x: eval_model.get_imagenet_prompt(label=x["class_name"])
-<<<<<<< HEAD
         all_class_names = classification_utils.IMAGENET_CLASSNAMES
-        class_id_to_name = IMAGENET_1K_CLASS_ID_TO_LABEL
-=======
-        all_class_names = IMAGENET_CLASSNAMES
->>>>>>> da25e19e
         k = 5
     elif dataset_name == "hateful_memes":
         train_dataset = HatefulMemesDataset(
@@ -903,12 +891,7 @@
         prompt_fn = lambda x: eval_model.get_hateful_memes_prompt(
             text=x["ocr"], label=x["class_name"]
         )
-<<<<<<< HEAD
         all_class_names = classification_utils.HM_CLASSNAMES
-        class_id_to_name = HM_CLASS_ID_TO_LABEL
-=======
-        all_class_names = HM_CLASSNAMES
->>>>>>> da25e19e
         k = 1
     elif dataset_name == "waterbirds":
         train_dataset = WILDSDataset(
@@ -1024,16 +1007,9 @@
 
         # compute accuracy
         for i, topk in enumerate(predicted_classnames):
-<<<<<<< HEAD
-            score = torch.exp(
-                predicted_logprobs[i][0] - torch.logsumexp(logprobs[i], dim=0)
-            )
-=======
-            y_i = batch["class_name"][i]
             score = torch.exp(
                 predicted_logprobs[i][0] - torch.logsumexp(logprobs[i], dim=0)
             ).item()
->>>>>>> da25e19e
             predictions.append(
                 {
                     "id": batch["id"][i],
@@ -1065,10 +1041,6 @@
 
     if dataset_name == "hateful_memes":
         # return ROC-AUC score
-<<<<<<< HEAD
-        gts = torch.stack([pred["gt_label"] for pred in all_predictions])
-        pred_scores = torch.stack([pred["pred_score"] for pred in all_predictions])
-=======
         greater_label = max(all_class_names)
         gts = [pred["gt_label"] for pred in all_predictions]
         pred_scores = [
@@ -1077,7 +1049,6 @@
             else 1 - pred["pred_score"]
             for pred in all_predictions
         ]
->>>>>>> da25e19e
         return roc_auc_score(gts, pred_scores)
     elif dataset_name in ("waterbirds", "celebA"):
         # return avg and worst group accuracies
